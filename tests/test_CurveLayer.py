import tensorflow as tf

from mode_connectivity.layers import CurveLayer, Conv2DCurve, DenseCurve
from mode_connectivity.curves import Bezier, PolyChain

from abc import abstractmethod
import pytest


class CurveLayerTest:
    testparams_description = "filters,units,kernel_size,input_shape,fix_points"

    def curve_point_weights(self, fix_points, curve):
        num_bends = len(fix_points) - 2
        temp_curve = curve(num_bends)
        rand_t = tf.random.uniform(shape=(1,))
        return temp_curve(rand_t)

    @pytest.fixture(name="curve_point_weights")
    def curve_point_weights_fixture(self, request):
        # Implemented as a directly callable fixture in order to ensure update of curve_point_weights
        # https://docs.pytest.org/en/stable/deprecations.html#calling-fixtures-directly
        try:
            filters, units, kernel_size, input_shape, fix_points, curve = request.param
        except:
            (
                filters,
                units,
                kernel_size,
                input_shape,
                fix_points,
                curve,
            ) = request._parent_request.param

        return self.curve_point_weights(fix_points, curve)

    @abstractmethod
    @pytest.fixture
    def initialized_layer(self, *args, **kwargs):
        pass

    @pytest.fixture
    def built_layer(self, request, initialized_layer, curve_point_weights):
        filters, units, kernel_size, input_shape, fix_points, curve = request.param
        output = initialized_layer(
            [tf.random.uniform(shape=input_shape), curve_point_weights]
        )
        built_layer = initialized_layer
        return built_layer

    @pytest.fixture
    def parameters(self, request):
        return request.param

    @abstractmethod
    def test_init(self, *args, **kwargs):
        pass

    def test_build(self, built_layer, parameters):
        filters, units, kernel_size, input_shape, fix_points, curve = parameters

        # # Build in parent class tf.keras.layers... should add kernel and bias parameters and set them to None.
        # assert built_layer.kernel == None
        # assert built_layer.bias == None

        # Conv2DCurve build() should add curve_kernels and curve_biases parameters
        assert built_layer.curve_kernels != None
        assert built_layer.curve_biases != None

        for (param, curve_param) in [
            ("kernel", "curve_kernels"),
            ("bias", "curve_biases"),
        ]:
            temp_param = getattr(built_layer, param)
            temp_curve_param = getattr(built_layer, curve_param)

            assert len(temp_curve_param) == len(fix_points)
            for i in range(len(fix_points)):
                # Ensure that curve kernels and biases are of the same shape as of the original net
                assert temp_curve_param[i].shape == temp_param.shape
                if param != "bias":
<<<<<<< HEAD
                    #Check if initialized
                    assert tf.math.count_nonzero(temp_curve_param[i]) != 0 
        
        del built_layer, filters, units, kernel_size, input_shape, fix_points, curve
=======
                    # Check if initialized
                    assert tf.math.count_nonzero(temp_curve_param[i]) != 0
>>>>>>> 37224e1c

    def test_call(self, built_layer, parameters):
        filters, units, kernel_size, input_shape, fix_points, curve = parameters

        # curve_point_weights() has to be called directly in order to ensure that the curve_point_weights are different from the ones used to build the model.
        curve_point_weights = self.curve_point_weights(fix_points, curve)

        # Even without optimization of the networks parameters, the params should be updated since we change the location on the curve.
        old_kernel = tf.Variable(built_layer.kernel)
        output = built_layer(
            [tf.random.uniform(shape=input_shape), curve_point_weights]
        )
        new_kernel = tf.Variable(built_layer.kernel)

        assert not tf.experimental.numpy.allclose(old_kernel, new_kernel)

        self.check_output_size(output, parameters)

        del built_layer, curve_point_weights, old_kernel, new_kernel, output, filters, units, kernel_size, input_shape, fix_points, curve

    @abstractmethod
    def check_output_size(self, output):
        pass

    def test_compute_weighted_parameters(
        self, built_layer, curve_point_weights, parameters
    ):
        filters, units, kernel_size, input_shape, fix_points, curve = parameters

        # Call() calls compute_weighted_parameters()
        output = built_layer(
            [tf.random.uniform(shape=input_shape), curve_point_weights]
        )

        # Check if alternative calculation of weighted params leads to the same kernels and biases
        for param_type, curve_param_type in [
            ("kernel", "curve_kernels"),
            ("bias", "curve_biases"),
        ]:
            alt_param = None
            for i in range(len(getattr(built_layer, curve_param_type))):
                scaled_param = (
                    curve_point_weights[i] * getattr(built_layer, curve_param_type)[i]
                )
                if alt_param == None:
                    alt_param = scaled_param
                else:
                    alt_param += scaled_param

            assert tf.experimental.numpy.allclose(
                getattr(built_layer, param_type), alt_param
            )

        del built_layer, curve_point_weights, output, filters, units, kernel_size, input_shape, fix_points, curve


class TestConv2DCurveLayer(CurveLayerTest):
    testparams = [
        (32, None, (3, 3), (128, 28, 28, 1), [True, True, True], PolyChain),
        (64, None, (3, 5), (256, 28, 28, 1), [True, False, True], Bezier),
        (16, None, (1, 1), (256, 28, 28, 1), [False, False, False], Bezier),
    ]
    # Conv2D does not have the parameter "units". Hence it is set to None.

    @pytest.fixture
    def initialized_layer(self, request):
        try:
            filters, units, kernel_size, input_shape, fix_points, curve = request.param
        except:
            (
                filters,
                units,
                kernel_size,
                input_shape,
                fix_points,
                curve,
            ) = request._parent_request.param
        return Conv2DCurve(filters, kernel_size, fix_points)

    @pytest.mark.parametrize("initialized_layer", testparams, indirect=True)
    def test_init(self, initialized_layer):
        assert isinstance(initialized_layer, CurveLayer)
        assert isinstance(initialized_layer, tf.keras.layers.Conv2D)

<<<<<<< HEAD
        del initialized_layer

    @pytest.mark.parametrize("built_layer,parameters", [(param, param) for param in testparams], indirect=True) 
    #Repeat the parameters of each test once for each fixture that is called
    def test_build(self, built_layer, parameters):
        super().test_build(built_layer, parameters)

        del built_layer

    @pytest.mark.parametrize("built_layer,parameters", [(param, param) for param in testparams], indirect=True) 
=======
    @pytest.mark.parametrize(
        "built_layer,parameters",
        [(param, param) for param in testparams],
        indirect=True,
    )
    # Repeat the parameters of each test once for each fixture that is called
    def test_build(self, built_layer, parameters):
        super().test_build(built_layer, parameters)

    @pytest.mark.parametrize(
        "built_layer,parameters",
        [(param, param) for param in testparams],
        indirect=True,
    )
>>>>>>> 37224e1c
    def test_call(self, built_layer, parameters):
        super().test_call(built_layer, parameters)

        del built_layer

    def check_output_size(self, output, parameters):
        filters, units, kernel_size, input_shape, fix_points, curve = parameters
        output_shape_h = input_shape[1] - kernel_size[0] + 1
        output_shape_w = input_shape[2] - kernel_size[1] + 1
        assert output.shape == (input_shape[0], output_shape_h, output_shape_w, filters)

<<<<<<< HEAD
        del output, output_shape_h, output_shape_w, parameters, filters, units, kernel_size, input_shape, fix_points, curve

    @pytest.mark.parametrize("built_layer,curve_point_weights,parameters", [(param, param, param) for param in testparams], indirect=True) 
    def test_compute_weighted_parameters(self, built_layer, curve_point_weights, parameters):
        super().test_compute_weighted_parameters(built_layer, curve_point_weights, parameters)
=======
    @pytest.mark.parametrize(
        "built_layer,curve_point_weights,parameters",
        [(param, param, param) for param in testparams],
        indirect=True,
    )
    def test_compute_weighted_parameters(
        self, built_layer, curve_point_weights, parameters
    ):
        super().test_compute_weighted_parameters(
            built_layer, curve_point_weights, parameters
        )
>>>>>>> 37224e1c

        del built_layer, curve_point_weights


class TestDenseCurveLayer(CurveLayerTest):
    testparams = [
        (None, 16, None, (128, 32), [True, True, True], Bezier),
        (None, 32, None, (128, 64), [True, False, True], PolyChain),
        (None, 8, None, (128, 16), [False, False, False], Bezier),
    ]
    # Conv2D does not have the parameters "filters" and "kernel_size". Hence they are set to None.

    @pytest.fixture
    def initialized_layer(self, request):
        try:
            filters, units, kernel_size, input_shape, fix_points, curve = request.param
        except:
            (
                filters,
                units,
                kernel_size,
                input_shape,
                fix_points,
                curve,
            ) = request._parent_request.param

        return DenseCurve(units, fix_points)

    @pytest.mark.parametrize("initialized_layer", testparams, indirect=True)
    def test_init(self, initialized_layer):
        assert isinstance(initialized_layer, CurveLayer)
        assert isinstance(initialized_layer, tf.keras.layers.Dense)

<<<<<<< HEAD
        del initialized_layer

    @pytest.mark.parametrize("built_layer,parameters", [(param, param) for param in testparams], indirect=True) 
    #Repeat the parameters of each test once for each fixture that is called
    def test_build(self, built_layer, parameters):
        super().test_build(built_layer, parameters)

        del built_layer

    @pytest.mark.parametrize("built_layer,parameters", [(param, param) for param in testparams], indirect=True) 
=======
    @pytest.mark.parametrize(
        "built_layer,parameters",
        [(param, param) for param in testparams],
        indirect=True,
    )
    # Repeat the parameters of each test once for each fixture that is called
    def test_build(self, built_layer, parameters):
        super().test_build(built_layer, parameters)

    @pytest.mark.parametrize(
        "built_layer,parameters",
        [(param, param) for param in testparams],
        indirect=True,
    )
>>>>>>> 37224e1c
    def test_call(self, built_layer, parameters):
        super().test_call(built_layer, parameters)

        del built_layer

    def check_output_size(self, output, parameters):
        filters, units, kernel_size, input_shape, fix_points, curve = parameters
        assert output.shape == (input_shape[0], units)

<<<<<<< HEAD
        del output, parameters, filters, units, kernel_size, input_shape, fix_points, curve

    @pytest.mark.parametrize("built_layer,curve_point_weights,parameters", [(param, param, param) for param in testparams], indirect=True) 
    def test_compute_weighted_parameters(self, built_layer, curve_point_weights, parameters):
        super().test_compute_weighted_parameters(built_layer, curve_point_weights, parameters)

        del built_layer, curve_point_weights
=======
    @pytest.mark.parametrize(
        "built_layer,curve_point_weights,parameters",
        [(param, param, param) for param in testparams],
        indirect=True,
    )
    def test_compute_weighted_parameters(
        self, built_layer, curve_point_weights, parameters
    ):
        super().test_compute_weighted_parameters(
            built_layer, curve_point_weights, parameters
        )
>>>>>>> 37224e1c
<|MERGE_RESOLUTION|>--- conflicted
+++ resolved
@@ -79,15 +79,10 @@
                 # Ensure that curve kernels and biases are of the same shape as of the original net
                 assert temp_curve_param[i].shape == temp_param.shape
                 if param != "bias":
-<<<<<<< HEAD
                     #Check if initialized
                     assert tf.math.count_nonzero(temp_curve_param[i]) != 0 
         
         del built_layer, filters, units, kernel_size, input_shape, fix_points, curve
-=======
-                    # Check if initialized
-                    assert tf.math.count_nonzero(temp_curve_param[i]) != 0
->>>>>>> 37224e1c
 
     def test_call(self, built_layer, parameters):
         filters, units, kernel_size, input_shape, fix_points, curve = parameters
@@ -172,18 +167,8 @@
         assert isinstance(initialized_layer, CurveLayer)
         assert isinstance(initialized_layer, tf.keras.layers.Conv2D)
 
-<<<<<<< HEAD
         del initialized_layer
 
-    @pytest.mark.parametrize("built_layer,parameters", [(param, param) for param in testparams], indirect=True) 
-    #Repeat the parameters of each test once for each fixture that is called
-    def test_build(self, built_layer, parameters):
-        super().test_build(built_layer, parameters)
-
-        del built_layer
-
-    @pytest.mark.parametrize("built_layer,parameters", [(param, param) for param in testparams], indirect=True) 
-=======
     @pytest.mark.parametrize(
         "built_layer,parameters",
         [(param, param) for param in testparams],
@@ -193,12 +178,13 @@
     def test_build(self, built_layer, parameters):
         super().test_build(built_layer, parameters)
 
-    @pytest.mark.parametrize(
-        "built_layer,parameters",
-        [(param, param) for param in testparams],
-        indirect=True,
-    )
->>>>>>> 37224e1c
+        del built_layer
+
+    @pytest.mark.parametrize(
+        "built_layer,parameters",
+        [(param, param) for param in testparams],
+        indirect=True,
+    )
     def test_call(self, built_layer, parameters):
         super().test_call(built_layer, parameters)
 
@@ -210,13 +196,8 @@
         output_shape_w = input_shape[2] - kernel_size[1] + 1
         assert output.shape == (input_shape[0], output_shape_h, output_shape_w, filters)
 
-<<<<<<< HEAD
         del output, output_shape_h, output_shape_w, parameters, filters, units, kernel_size, input_shape, fix_points, curve
 
-    @pytest.mark.parametrize("built_layer,curve_point_weights,parameters", [(param, param, param) for param in testparams], indirect=True) 
-    def test_compute_weighted_parameters(self, built_layer, curve_point_weights, parameters):
-        super().test_compute_weighted_parameters(built_layer, curve_point_weights, parameters)
-=======
     @pytest.mark.parametrize(
         "built_layer,curve_point_weights,parameters",
         [(param, param, param) for param in testparams],
@@ -228,7 +209,6 @@
         super().test_compute_weighted_parameters(
             built_layer, curve_point_weights, parameters
         )
->>>>>>> 37224e1c
 
         del built_layer, curve_point_weights
 
@@ -262,18 +242,8 @@
         assert isinstance(initialized_layer, CurveLayer)
         assert isinstance(initialized_layer, tf.keras.layers.Dense)
 
-<<<<<<< HEAD
         del initialized_layer
 
-    @pytest.mark.parametrize("built_layer,parameters", [(param, param) for param in testparams], indirect=True) 
-    #Repeat the parameters of each test once for each fixture that is called
-    def test_build(self, built_layer, parameters):
-        super().test_build(built_layer, parameters)
-
-        del built_layer
-
-    @pytest.mark.parametrize("built_layer,parameters", [(param, param) for param in testparams], indirect=True) 
-=======
     @pytest.mark.parametrize(
         "built_layer,parameters",
         [(param, param) for param in testparams],
@@ -283,12 +253,13 @@
     def test_build(self, built_layer, parameters):
         super().test_build(built_layer, parameters)
 
-    @pytest.mark.parametrize(
-        "built_layer,parameters",
-        [(param, param) for param in testparams],
-        indirect=True,
-    )
->>>>>>> 37224e1c
+        del built_layer
+
+    @pytest.mark.parametrize(
+        "built_layer,parameters",
+        [(param, param) for param in testparams],
+        indirect=True,
+    )
     def test_call(self, built_layer, parameters):
         super().test_call(built_layer, parameters)
 
@@ -298,15 +269,8 @@
         filters, units, kernel_size, input_shape, fix_points, curve = parameters
         assert output.shape == (input_shape[0], units)
 
-<<<<<<< HEAD
         del output, parameters, filters, units, kernel_size, input_shape, fix_points, curve
 
-    @pytest.mark.parametrize("built_layer,curve_point_weights,parameters", [(param, param, param) for param in testparams], indirect=True) 
-    def test_compute_weighted_parameters(self, built_layer, curve_point_weights, parameters):
-        super().test_compute_weighted_parameters(built_layer, curve_point_weights, parameters)
-
-        del built_layer, curve_point_weights
-=======
     @pytest.mark.parametrize(
         "built_layer,curve_point_weights,parameters",
         [(param, param, param) for param in testparams],
@@ -318,4 +282,5 @@
         super().test_compute_weighted_parameters(
             built_layer, curve_point_weights, parameters
         )
->>>>>>> 37224e1c
+
+        del built_layer, curve_point_weights