--- conflicted
+++ resolved
@@ -56,7 +56,6 @@
         net(tf.random.uniform((128, 28, 28, 1)))
         net.save(filepath=model_dir)
 
-<<<<<<< HEAD
     def test_load_model_and_call(self, model_dir):
         net = CurveNet(
             num_classes=10,
@@ -90,10 +89,7 @@
                 for b1, b2 in zip(layer_net.curve_biases, layer_net2.curve_biases)
             )
 
-    def test_save_weights(self, model_dir):
-=======
     def test_save_weights(self, model_dir, num_bends):
->>>>>>> 2e50480e
         net = CurveNet(
             num_classes=10,
             num_bends=num_bends,
