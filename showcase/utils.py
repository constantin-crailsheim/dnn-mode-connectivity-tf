import logging
import os
from functools import partial
from typing import Any, List, Union

import keras
import mode_connectivity.curves as curves
import tensorflow as tf
from mode_connectivity.net import CurveNet

from showcase.argparser import Arguments
from showcase.data import data_loaders
from showcase.models.cnn import CNN
from showcase.models.cnnbn import CNNBN
from showcase.models.mlp import MLP

logger = logging.getLogger(__name__)
logger.setLevel(logging.INFO)


def disable_gpu():
    """GPU is used as default for tensorflow. Disables GPU and uses CPU instead."""
    logger.info("Trying to disable GPU")
    try:
        tf.config.set_visible_devices([], "GPU")
        logger.info(f"GPU disabled.")
    except RuntimeError:
        logger.error(
            "Cannot modify devices after calling tensorflow methods. "
            "Try to set your device before any operations. "
        )
    logger.info(f"Running on devices {tf.config.get_visible_devices()}")


def set_seeds(seed: int):
    tf.random.set_seed(seed)


def learning_rate_schedule(base_lr: float, epoch: int, total_epochs: int):
    """
    Determines the learning rate for an epoch  based on an initial learning rate and total amount of epochs.
    The implemented schedule monotonically decreases the learning rate to a factor of 0.01.

    Args:
        base_lr (float): The initial learning rate.
        epoch (int): Current epoch.
        total_epochs (int): Total amount of epochs.

    Returns:
        float: Scheduled learning rate for the current epoch.
    """
    alpha = epoch / total_epochs
    if alpha <= 0.5:
        factor = 1.0
    elif alpha <= 0.9:
        factor = 1.0 - (alpha - 0.5) / 0.4 * 0.99
    else:
        factor = 0.01
    return factor * base_lr


class AlphaLearningRateSchedule(tf.keras.callbacks.Callback):
    def __init__(self, model: tf.keras.Model, total_epochs: int, verbose: bool = True):
        """
        Initializes the AlphaLearningRateSchedule.

        Args:
            model (tf.keras.Model): Currently trained model.
            total_epochs (int): Total amount of epochs.
            verbose (bool, optional): Indicates if updates are displayed. Defaults to True.
        """
        self.model = model
        self.total_epochs = total_epochs
        self.verbose = verbose
        self.base_lr = self.get_current_lr()
        self.schedule = partial(
            learning_rate_schedule, base_lr=self.base_lr, total_epochs=self.total_epochs
        )

    def get_current_lr(self) -> float:
        """
        Returns the current learning rate of the trained model.

        Returns:
            float: Current learning rate.
        """
        return float(tf.keras.backend.get_value(self.model.optimizer.lr))

    def on_epoch_begin(self, epoch: int, logs=None):
        """
        Triggers the learning rate update at the beginning of each epoch.

        Args:
            epoch (int): Current epoch.
            logs (_type_, optional): Not used.
        """
        lr = self.get_current_lr()
        # tf epoch is 0-indexed, so we need to add 1 to get the
        # same behaviour as in original implementation.
        new_lr = self.schedule(epoch=epoch + 1)

        if lr != new_lr:
            lr = new_lr
            tf.keras.backend.set_value(self.model.optimizer.lr, lr)

        if self.verbose:
            print(f" lr: {lr:.4f}", end=" - ")


class PointOnCurveMetric(tf.keras.metrics.Metric):
    """Custom Metric to display the current point on curve (poc) used in training/evaluation."""

    def __init__(self, model: tf.keras.Model, **kwargs):
        super().__init__(name="poc", **kwargs)
        self.model = model

    def update_state(self, y_true, y_pred, sample_weight=None):
        pass

    def result(self):
        return self.model.point_on_curve


def adjust_learning_rate(optimizer, lr):
    """
    Adjust the learning rate used in an optimizer.

    Args:
        optimizer (Optimizer): Optimizer to be updated.
        lr (float): Current learning rate as computed by a learning rate schedule.

    Returns:
        float: The adjusted learning rate.
    """
    optimizer.lr.assign(lr)


def split_list(list_: List[Any], size: int) -> List[List[Any]]:
    """Split a list into equal chunks of specified size.

    Args:
        list_ (List[Any]): The list to split.
        size (int): The chunk size.

    Returns:
        List[List[Any]]: List with equal sized chunks.

    Example:
    ```python
    split_list([0, 1, 2, 3, 4, 5, 6, 7, 8, 9])
    >>> [[0, 1, 2], [3, 4, 5], [6, 7, 8], [9]]
    ```
    """
    return list(list_[i : i + size] for i in range(0, len(list_), size))


def save_weights(
    directory: str,
    epoch: int,
    model: keras.Model,
):
    """
    Saves the model's weights/parameters to a specified path in order to be restored for curve fitting or evaluation.

    Args:
        directory (str): Directory to store the weights/parameters.
        epoch (int): Current epoch of training.
        model (keras.Model): Current model to extract parameters from.
    """
    model_path = os.path.join(directory, f"model-weights-epoch{epoch}")
    logger.info(f"Saving model weights to {model_path}")
    model.save_weights(model_path)


def get_architecture(model_name: str):
    """
    For a specified model name returns the corresponding architecture that is used to fit the model.
    The architecture consists of the Base and Curve version of the model.

    Args:
<<<<<<< HEAD
        model_name (str): Name of the model. One out of {"CNN", "CNNBN", "MLP"}.
=======
        model_name (str): Name of the model, e.g. CNN.
>>>>>>> 5b19afa1

    Raises:
        KeyError: Indicates if the model name is unknown/ the model is not implemented yet.

    Returns:
        _type_: Model architecture.
    """
    if model_name == "CNN":
        return CNN
    if model_name == "CNNBN":
        return CNNBN
    if model_name == "MLP":
        return MLP
    raise KeyError(f"Unkown model {model_name}")


def get_model(
    architecture, args: Arguments, num_classes: Union[int, None], input_shape
):
    """
    Initializes and returns either the Base or Curve version of an architecture.

    Args:
        architecture (_type_): Model architecture, e.g. CNN.
        args (Arguments): Parsed arguments.
        num_classes (Union[int, None]): The amount of classes the net discriminates among.  Specified as "None" in regression tasks.
        input_shape (tf.Tensor): Shape of the input data.

    Returns:
        _type_: Initialized model.
    """
    # If no curve is to be fit the base version of the architecture is initialized (e.g CNNBase instead of CNNCurve).
    if args.resume_epoch and not args.ckpt:
        raise KeyError("Checkpoint needs to be defined to resume training.")

    if not args.curve:
        logger.info(f"Loading regular model {architecture.__name__}")
        model = architecture.base(
            num_classes=num_classes, weight_decay=args.wd, **architecture.kwargs
        )
        model.compile()
        if args.ckpt:
            logger.info(f"Restoring regular model from checkpoint {args.ckpt}.")
            model.build(input_shape=input_shape)
            model.load_weights(filepath=args.ckpt)
            model.compile()
        return model

    # Otherwise the curve version of the architecture (e.g. CNNCurve) is initialized in the context of a CurveNet.
    # The CurveNet additionally contains the curve (e.g. Bezier) and imports parameters from the pre-trained base-nets that constitute the outer points of the curve.
    curve = getattr(curves, args.curve)
    logger.info(
        f"Loading CurveNet with CurveModel {architecture.__name__} and Curve {curve.__name__}"
    )
    model = CurveNet(
        num_classes=num_classes,
        num_bends=args.num_bends,
        weight_decay=args.wd,
        curve=curve,
        curve_model=architecture.curve,
        fix_start=args.fix_start,
        fix_end=args.fix_end,
        architecture_kwargs=architecture.kwargs,
    )

    if args.ckpt:
        logger.info(f"Restoring curve model from checkpoint {args.ckpt}.")
        model.build(input_shape=input_shape)
        model.load_weights(filepath=args.ckpt)
        model.compile()  # Necessary?
    else:
        # Build model from 0, 1 or 2 base_models
        base_model = architecture.base(
            num_classes=num_classes, weight_decay=args.wd, **architecture.kwargs
        )
        base_model.build(input_shape=input_shape)
        load_base_weights(
            path=args.init_start,
            index=0,
            model=model,
            base_model=base_model,
        )
        load_base_weights(
            path=args.init_end,
            index=args.num_bends + 1,
            model=model,
            base_model=base_model,
        )
        if args.init_linear:
            logger.info("Linear initialization.")
            model.init_linear()
            model.compile()

    return model


def get_epoch(args: Arguments):
    if args.ckpt:
        if args.resume_epoch:
            return args.resume_epoch
        else:
            raise KeyError("Start epoch to resume training needs to be specified")
    else:
        return 1


def load_base_weights(
    path: str, index: int, model: tf.keras.Model, base_model: tf.keras.Model
) -> None:
    """
    Helper method for get_model().
    Loads the weights/parameters of a BaseModel and assigns them to a curve node.

    Args:
        path (str): Path to load weights/ parameters from.
        index (int): Index indicating the bend/ point of curve.
        model (tf.keras.Model): Model to be assigned with weights/parameters.
        base_model (tf.keras.Model): Model to load weights/parameters from.
    """
    if not path:
        return None
    logger.info(f"Loading {path} as point #{index}")
    base_model.load_weights(path).expect_partial()
    model.import_base_parameters(base_model, index)


def get_model_and_loaders(args: Arguments):
    """
    Returns data loaders and a model based on parser arguments.

    Args:
        args (Arguments): Parser arguments.

    Returns:
        _type_: Tuple of data loaders and model.
    """
    loaders, num_classes, _, input_shape = data_loaders(
        dataset=args.dataset,
        path=args.data_path,
        batch_size=args.batch_size,
    )

    architecture = get_architecture(model_name=args.model)
    model = get_model(
        architecture=architecture,
        args=args,
        num_classes=num_classes,
        input_shape=input_shape,
    )

    return loaders, model<|MERGE_RESOLUTION|>--- conflicted
+++ resolved
@@ -178,11 +178,7 @@
     The architecture consists of the Base and Curve version of the model.
 
     Args:
-<<<<<<< HEAD
         model_name (str): Name of the model. One out of {"CNN", "CNNBN", "MLP"}.
-=======
-        model_name (str): Name of the model, e.g. CNN.
->>>>>>> 5b19afa1
 
     Raises:
         KeyError: Indicates if the model name is unknown/ the model is not implemented yet.
