{
    "version": "0.2.0",
    "configurations": [
        {
            "name": "BasicCNN with MNIST (Fit base model 1)",
            "type": "python",
            "request": "launch",
            "program": "${file}",
            "console": "integratedTerminal",
            "justMyCode": true,
            "args": [
                "--dir=results/MNIST_BasicCNN/checkpoints_model_1",
                "--dataset=mnist",
                "--data-path=datasets/",
                "--model=CNN",
                "--epochs=10",
                "--lr=0.05",
                "--wd=5e-4",
                "--transform=CNN",
                "--seed=1"
            ]
        },
        {
            "name": "BasicCNN with MNIST (Fit base model 2)",
            "type": "python",
            "request": "launch",
            "program": "${file}",
            "console": "integratedTerminal",
            "justMyCode": true,
            "args": [
                "--dir=results/MNIST_BasicCNN/checkpoints_model_2",
                "--dataset=mnist",
                "--data-path=datasets/",
                "--model=CNN",
                "--epochs=10",
                "--lr=0.05",
                "--wd=5e-4",
                "--transform=CNN",
                "--seed=42"
            ]
        },
        {
            "name": "BasicCNN with MNIST (Fit curve | pretrained)",
            "type": "python",
            "request": "launch",
            "program": "${file}",
            "console": "integratedTerminal",
            "justMyCode": true,
            "args": [
                "--dir=results/MNIST_BasicCNN/checkpoints_curve",
                "--dataset=mnist",
                "--data-path=datasets/",
                "--model=CNN",
                "--curve=Bezier",
                "--transform=CNN",
                "--num-bends=1",
                "--epochs=10",
                "--lr=0.05",
                "--wd=5e-4",
                "--init-start=results/MNIST_BasicCNN/checkpoints_model_1/model-weights-epoch10",
                "--fix-start",
                "--init-end=results/MNIST_BasicCNN/checkpoints_model_2/model-weights-epoch10",
                "--fix-end"
            ]
        },
        {
            "name": "BasicCNN with MNIST (Fit curve | not pretrained)",
            "type": "python",
            "request": "launch",
            "program": "${file}",
            "console": "integratedTerminal",
            "justMyCode": false,
            "args": [
                "--dir=results/MNIST_BasicCNN/checkpoints_curve",
                "--dataset=mnist",
                "--data-path=datasets/",
                "--model=CNN",
                "--curve=Bezier",
                "--transform=CNN",
                "--num-bends=1",
                "--epochs=5",
                "--lr=0.01",
                "--wd=1e-4",
                "--fix-start",
                "--fix-end"
            ]
        },
        {
            "name": "Evalute curve BasicCNN with MNIST",
            "type": "python",
            "request": "launch",
            "program": "${file}",
            "console": "integratedTerminal",
            "justMyCode": false,
            "args": [
                "--dir=results/MNIST_BasicCNN/evaluation_curve",
                "--dataset=mnist",
                "--data-path=datasets/",
                "--model=CNN",
                "--curve=Bezier",
                "--transform=CNN",
                "--num-bends=1",
                "--wd=5e-4",
                "--ckpt=results/MNIST_BasicCNN/checkpoints_curve/model-weights-epoch0",
                "--num-points=11",
                "--save-evaluation=True",
                "--init-linear-off",
                "--fix-start",
                "--fix-end"
            ]
        },
        {
            "name": "Evalute model BasicCNN with MNIST",
            "type": "python",
            "request": "launch",
            "program": "${file}",
            "console": "integratedTerminal",
            "justMyCode": false,
            "args": [
                "--dir=results/MNIST_BasicCNN/evaluation_model",
                "--dataset=mnist",
                "--data-path=datasets/",
                "--model=CNN",
                "--curve=Bezier",
                "--transform=CNN",
                "--num-bends=1",
                "--wd=5e-4",
                "--ckpt=results/MNIST_BasicCNN/checkpoints_curve/model-weights-epoch10",
                "--point-on-curve=0.5",
                "--save-evaluation=True",
                "--init-linear-off",
                "--fix-start",
                "--fix-end"
            ]
        },
        {
            "name": "MLP with regression data (Fit base model 1)",
            "type": "python",
            "request": "launch",
            "program": "${file}",
            "console": "integratedTerminal",
            "justMyCode": false,
            "args": [
                "--dir=results/Regression_MLP/checkpoints_model_1",
                "--dataset=regression",
                "--data-path=datasets/",
                "--model=MLP",
                "--epochs=150",
                "--lr=0.001",
                "--wd=5e-4",
                "--transform=MLP",
                "--seed=1"
            ]
        },
        {
            "name": "MLP with regression data (Fit base model 2)",
            "type": "python",
            "request": "launch",
            "program": "${file}",
            "console": "integratedTerminal",
            "justMyCode": false,
            "args": [
                "--dir=results/Regression_MLP/checkpoints_model_2",
                "--dataset=regression",
                "--data-path=datasets/",
                "--model=MLP",
                "--epochs=150",
                "--lr=0.001",
                "--wd=5e-4",
                "--transform=MLP",
                "--seed=2"
            ]
        },
        {
            "name": "MLP with regression data (Fit curve | pretrained)",
            "type": "python",
            "request": "launch",
            "program": "${file}",
            "console": "integratedTerminal",
            "justMyCode": true,
            "args": [
                "--dir=results/Regression_MLP/checkpoints_curve",
                "--dataset=regression",
                "--data-path=datasets/",
                "--model=MLP",
                "--curve=Bezier",
                "--transform=MLP",
<<<<<<< HEAD
                "--num-bends=5",
                "--epochs=100",
=======
                "--num-bends=1",
                "--epochs=20",
>>>>>>> 341aba27
                "--lr=0.01",
                "--wd=1e-4",
                "--init-start=results/Regression_MLP/checkpoints_model_1/model-weights-epoch100",
                "--fix-start",
                "--init-end=results/Regression_MLP/checkpoints_model_2/model-weights-epoch100",
                "--fix-end"
            ]
        }
    ]
}<|MERGE_RESOLUTION|>--- conflicted
+++ resolved
@@ -185,13 +185,8 @@
                 "--model=MLP",
                 "--curve=Bezier",
                 "--transform=MLP",
-<<<<<<< HEAD
                 "--num-bends=5",
                 "--epochs=100",
-=======
-                "--num-bends=1",
-                "--epochs=20",
->>>>>>> 341aba27
                 "--lr=0.01",
                 "--wd=1e-4",
                 "--init-start=results/Regression_MLP/checkpoints_model_1/model-weights-epoch100",
