--- conflicted
+++ resolved
@@ -34,6 +34,7 @@
                 "--epochs=10",
                 "--lr=0.05",
                 "--wd=5e-4",
+                "--transform=CNN",
                 "--seed=42"
             ]
         },
@@ -188,6 +189,7 @@
                 "--epochs=150",
                 "--lr=0.001",
                 "--wd=5e-4",
+                "--transform=MLP",
                 "--seed=1"
             ]
         },
@@ -292,12 +294,8 @@
                 "--data-path=datasets/",
                 "--model=MLP",
                 "--curve=Bezier",
-<<<<<<< HEAD
-                "--num-bends=1",
-=======
                 "--transform=MLP",
                 "--num-bends=5",
->>>>>>> 2efd2bc5
                 "--wd=5e-4",
                 "--ckpt=results/Regression_MLP/checkpoints_curve/model-weights-epoch100",
                 "--num-points=11",
