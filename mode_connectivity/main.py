--- conflicted
+++ resolved
@@ -14,7 +14,6 @@
     parse_evaluate_arguments,
     parse_train_arguments,
 )
-<<<<<<< HEAD
 from mode_connectivity.curves.net import CurveNet
 from mode_connectivity.data import data_loaders
 from mode_connectivity.logger import configure_loggers
@@ -23,11 +22,7 @@
 from mode_connectivity.utils import (
     AlphaLearningRateSchedule,
     disable_gpu,
-=======
-from mode_connectivity.utils import (
-    AlphaLearningRateSchedule,
     get_model_and_loaders,
->>>>>>> afe46404
     load_checkpoint,
     save_checkpoint,
     save_weights,
