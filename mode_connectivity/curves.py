<<<<<<< HEAD
from abc import ABC, abstractmethod
from typing import Dict, List, Tuple, Union

=======
import tensorflow as tf
from tensorflow import keras
import keras.backend as K
>>>>>>> cae7705a
import numpy as np
import tensorflow as tf
from scipy.special import binom



class Bezier(tf.keras.Model):
    def __init__(self, num_bends: int):
        super().__init__()
        self.binom = tf.Variable(
            tf.constant(binom(num_bends - 1, np.arange(num_bends), dtype=np.float32)),
            trainable=False,
        )
        self.range = tf.Variable(tf.range(0, float(num_bends)), trainable=False)
        self.rev_range = tf.Variable(
            tf.range(float(num_bends - 1), -1, delta=-1), trainable=False
        )

        # Not sure if this is the best way to substitute register_buffer() in PyTorch
        # The PyTorch Buffer in this example is not considered a model parameter, not trained,
        # part of the module's state, moved to cuda() or cpu() with the rest of the model's parameters

    def call(self, t: float):
<<<<<<< HEAD
        return (
            self.binom
            * tf.math.pow(t, self.range)
            * tf.math.pow((1.0 - t), self.rev_range)
        )


class CurveLayer(tf.keras.layers.Layer, ABC):
    fix_points: List[bool]
    num_bends: int
    l2: float

    def __init__(self, fix_points: List[bool], **kwargs):
        super().__init__(**kwargs)
        self.fix_points = fix_points
        self.num_bends = len(self.fix_points)
        self.l2 = 0.0

    @abstractmethod
    def build(self, *args, **kwargs):
        pass

    @abstractmethod
    def call(self, *args, **kwargs):
        pass

    def add_parameter_weights(self, kernel_shape: Tuple, bias_shape: Tuple):
        """Add kernel and bias weights for each curve point.

        This method needs to be called in the build() method of
        the new layer.

        The kernel and bias variables are saved in dictionaries in
        self.curve_kernels and self.curve_biases, with
        the index of the curve point as the respective key.

        Args:
            kernel_shape (Tuple): Shape of the kernel.
            bias_shape (Tuple): Shape of the bias.
        """
        self.curve_kernels = {}
        self.curve_biases = {}
        for i, fixed in enumerate(self.fix_points):
            self.curve_kernels[i] = self._add_kernel(i, kernel_shape, fixed)
            if self.use_bias:
                self.curve_biases[i] = self._add_bias(i, bias_shape, fixed)

    def _add_kernel(self, index: int, shape: Tuple, fixed: bool):
        return self._add_weights(index, shape, fixed, "kernel")

    def _add_bias(self, index: int, shape: Tuple, fixed: bool):
        return self._add_weights(index, shape, fixed, "bias")

    def _add_weights(self, index: int, shape: Tuple, fixed: bool, parameter_type: str):
        name = f"curve_{parameter_type}_{index}"
        weight = self.add_weight(
            name=name,
            shape=shape,
            initializer=self.kernel_initializer,
            regularizer=self.kernel_regularizer,
            constraint=self.kernel_constraint,
            trainable=not fixed,
            dtype=self.dtype,
        )
        return weight

    def compute_weights_t(self, coeffs_t: tf.Tensor) -> Tuple[tf.Tensor, tf.Tensor]:
        """Compute weights for the curve kernel and bias.

        Args:
            coeffs_t (tf.Tensor): Coefficients calculated from the curve.

        Returns:
            Tuple[tf.Tensor, tf.Tensor]: The scaled weights for kernel and bias.
        """
        self.l2 = 0.0
        weights = (
            self._compute_single_weights(self.curve_kernels, coeffs_t),
            self._compute_single_weights(self.curve_biases, coeffs_t),
        )
        return weights

    def _compute_single_weights(
        self, weights: Dict[int, tf.Variable], coeffs_t: tf.Tensor
    ) -> tf.Tensor:
        """Multiplies the given weights by the respective coefficient
        and adds them together.

        Adds to the l2 loss as well.

        Args:
            weights (Dict[int, tf.Variable]): The weights.
            coeffs_t (tf.Tensor): Coefficients calculated from the curve.

        Raises:
            ValueError: If the length of weights and coefficients does not add up.

        Returns:
            tf.Tensor: The multiplied weights.
        """
        if len(weights) != len(coeffs_t):
            raise ValueError(
                f"Lengths of curve weights {len(weights)} and coefficients {len(coeffs_t)} is not equal!"
                + f"Parameters: {[w.name for w in weights.values()]}"
            )

        # I think this could also be solved by matrix multiplication.
        weight_sum = 0
        for i, coeff in enumerate(coeffs_t):
            weight_sum += weights[i].value() * coeff

        if weight_sum is not None:
            # I think this should always be called
            self.l2 += tf.reduce_sum(weight_sum**2)
        return weight_sum


class Conv2DCurve(CurveLayer, tf.keras.layers.Conv2D):
    def __init__(
        self,
        filters: int,
        kernel_size: Union[int, Tuple[int, int]],
        fix_points: List[bool],
        **kwargs,
    ):
        super().__init__(
            filters=filters,
            kernel_size=kernel_size,
            fix_points=fix_points,
            **kwargs,
        )

    def build(self, input_shape):
        tf.keras.layers.Conv2D.build(self, input_shape)
        # Built gets called once when call() is called for the first time.
        input_shape = tf.TensorShape(input_shape)
        input_channel = self._get_input_channel(input_shape)
        kernel_shape = self.kernel_size + (input_channel // self.groups, self.filters)
        bias_shape = (self.filters,)

        # Register curve kernels and biases
        self.add_parameter_weights(kernel_shape=kernel_shape, bias_shape=bias_shape)

    def call(self, inputs, coeffs_t: tf.Tensor):
        self.kernel, self.bias = self.compute_weights_t(coeffs_t)
        return tf.keras.layers.Conv2D.call(self, inputs)
=======
        return self.binom * \
            tf.math.pow(t, self.range) * \
            tf.math.pow((1.0 - t), self.rev_range)




class DenseCurve(CurveLayer, tf.keras.layers.Dense):
    def __init__(self,
                 units,
                 fix_points: List[bool],
                 **kwargs, 
                 
    ):
        super(Dense, self).__init__(
            units = units,
            fix_points = fix_points,
            **kwargs
        )



    def build(self, input_shape):
        tf.keras.layers.Dense.build(self, input_shape)
        input_shape = tf.TensorShape(input_shape)
        last_dim = tf.compat.dimension_value(input_shape[-1])
        kernel_shape = [last_dim, self.units]
        bias_shape = [self.units,]

       
        if last_dim is None:
            raise ValueError('The last dimension of the inputs to a Dense layer '
                             'should be defined. Found None. '
                             f'Full input shape received: {input_shape}')
       
        self.add_parameter_weights(kernel_shape = kernel_shape, bias_shape = bias_shape)


    def call(self, inputs, coeffs_t: tf.Tensor):
        self.kernel, self.bias = self.compute_weights_t(coeffs_t)   
        return tf.keras.layers.Dense(self, inputs)

                  



#class CurveNet(tf.keras.Model):
#    def __init__(self, num_classes, curve, architecture, num_bends, 
#                 fix_start = True, fix_end = True, architecture_kwargs={}):
#        super().__init__() 
#        self.num_classes = num_classes
#        self.num_bends = num_bends
#        self.fix_points = [fix_start] + [False]*(self.num_bends - 2) + [fix_end]
#        
#        self.curve = curve
#        self.architecture = architecture#
#
#        self.l2 = 0.0
#        self.coeff_layer = self.curve(self.num_bends)
#        self.net = self.architecture(num_classes, fix_points = self.fix_points, **architecture_kwargs)
#        self.curve_modules = []
#        for module in self.net.modules():
>>>>>>> cae7705a
<|MERGE_RESOLUTION|>--- conflicted
+++ resolved
@@ -1,12 +1,6 @@
-<<<<<<< HEAD
 from abc import ABC, abstractmethod
 from typing import Dict, List, Tuple, Union
 
-=======
-import tensorflow as tf
-from tensorflow import keras
-import keras.backend as K
->>>>>>> cae7705a
 import numpy as np
 import tensorflow as tf
 from scipy.special import binom
@@ -30,7 +24,6 @@
         # part of the module's state, moved to cuda() or cpu() with the rest of the model's parameters
 
     def call(self, t: float):
-<<<<<<< HEAD
         return (
             self.binom
             * tf.math.pow(t, self.range)
@@ -177,10 +170,6 @@
     def call(self, inputs, coeffs_t: tf.Tensor):
         self.kernel, self.bias = self.compute_weights_t(coeffs_t)
         return tf.keras.layers.Conv2D.call(self, inputs)
-=======
-        return self.binom * \
-            tf.math.pow(t, self.range) * \
-            tf.math.pow((1.0 - t), self.rev_range)
 
 
 
@@ -220,24 +209,4 @@
         self.kernel, self.bias = self.compute_weights_t(coeffs_t)   
         return tf.keras.layers.Dense(self, inputs)
 
-                  
-
-
-
-#class CurveNet(tf.keras.Model):
-#    def __init__(self, num_classes, curve, architecture, num_bends, 
-#                 fix_start = True, fix_end = True, architecture_kwargs={}):
-#        super().__init__() 
-#        self.num_classes = num_classes
-#        self.num_bends = num_bends
-#        self.fix_points = [fix_start] + [False]*(self.num_bends - 2) + [fix_end]
-#        
-#        self.curve = curve
-#        self.architecture = architecture#
-#
-#        self.l2 = 0.0
-#        self.coeff_layer = self.curve(self.num_bends)
-#        self.net = self.architecture(num_classes, fix_points = self.fix_points, **architecture_kwargs)
-#        self.curve_modules = []
-#        for module in self.net.modules():
->>>>>>> cae7705a
+                  