--- conflicted
+++ resolved
@@ -95,14 +95,10 @@
 
         Args:
             base_model (tf.keras.Model): The BaseModel (e.g. CNNBase) whose parameters are imported.
-<<<<<<< HEAD
             index (int): Node index.
-=======
-            index (int): Index of the bend/ point on curve.
 
         Raises:
             AttributeError: Indicates if no BaseModel parameters are imported into the node of the CurveModel.
->>>>>>> d8d9b1ed
         """
         if not self.curve_model.built:
             self._build_from_base_model(base_model)
