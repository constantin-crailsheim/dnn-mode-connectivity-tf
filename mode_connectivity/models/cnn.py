from typing import List, Tuple

import tensorflow as tf

from mode_connectivity.curves.layers import Conv2DCurve, DenseCurve

__all__ = [
    "CNN",
]


class CNNBase(tf.keras.Model):
    num_classes: int
    conv_part: tf.keras.Sequential
    fc_part: tf.keras.Sequential

    # Sources:
    # https://www.tensorflow.org/tutorials/customization/custom_layers
    # https://www.tensorflow.org/api_docs/python/tf/keras/layers

    # Network Structure:
    # https://github.com/constantin-crailsheim/dnn-mode-connectivity/blob/master/models/basiccnn.py

    # Optional: Alternatively inherit from tf.keras.layers.Layer
    # https://stackoverflow.com/questions/55109696/tensorflow-difference-between-tf-keras-layers-layer-vs-tf-keras-model

    # Comment: In contrast to PyTorch there are no input dimensions required in Tensorflow.

    def __init__(self, num_classes: int, weight_decay: float):
        """
        Initializes the base version of the CNN.
        It consists of a convolutional and fully-connected part, each comprising several layers.
        The CNN performs image classification among several classes.

        Args:
            num_classes (int): The amount of classes the net discriminates among.
            weight_decay (float): Indicates the intensity of weight decay.
        """

        super().__init__()
        self.num_classes = num_classes
        regularizers = {
            "kernel_regularizer": tf.keras.regularizers.L2(weight_decay),
            "bias_regularizer": tf.keras.regularizers.L2(weight_decay),
        }

        self.conv_part = tf.keras.Sequential(
            [
                tf.keras.layers.Conv2D(
                    filters=32, kernel_size=(3, 3), activation="relu", **regularizers
                ),
                tf.keras.layers.MaxPool2D(pool_size=(2, 2)),
                tf.keras.layers.Conv2D(
                    filters=64, kernel_size=(3, 3), activation="relu", **regularizers
                ),
                tf.keras.layers.MaxPool2D(pool_size=(2, 2)),
                tf.keras.layers.Conv2D(filters=64, kernel_size=(3, 3), **regularizers),
                tf.keras.layers.Flatten(),
            ]
        )

        self.fc_part = tf.keras.Sequential(
            [
                tf.keras.layers.Dense(units=64, activation="relu", **regularizers),
                tf.keras.layers.Dense(units=64, activation="relu", **regularizers),
                tf.keras.layers.Dense(units=self.num_classes, **regularizers),
            ]
        )  # Check if weight decay needed in each layer

    def call(self, inputs: tf.Tensor, **kwargs):
        """
        Performs the forward pass of the base CNN with input data.

        Args:
            inputs (tf.Tensor): Input data that is propagated through the base CNN.

        Returns:
            _type_: Predicted probability for each of the classes.
        """
        x = self.conv_part(inputs, **kwargs)
        return self.fc_part(x, **kwargs)


class CNNCurve(tf.keras.Model):
    def __init__(self, num_classes: int, fix_points: List[bool], weight_decay: float):
        """
        Initializes the curve version of the CNN that consists of several Curve-Layers.
        The CNN performs image classification among several classes.

        Args:
            num_classes (int): The amount of classes the net discriminates among.
            fix_points (List[bool]): List of Booleans indicating for each bend/ point on curve if it is fixed. Defaults to True.
            weight_decay (float): Indicates the intensity of weight decay.
        """
        super().__init__()
        regularizers = {
            "kernel_regularizer": tf.keras.regularizers.L2(weight_decay),
            "bias_regularizer": tf.keras.regularizers.L2(weight_decay),
        }

        self.conv1 = Conv2DCurve(
            filters=32,
            kernel_size=(3, 3),
            fix_points=fix_points,
            activation="relu",
            **regularizers,
        )
        self.pool1 = tf.keras.layers.MaxPool2D(pool_size=(2, 2))
        self.conv2 = Conv2DCurve(
            filters=64,
            kernel_size=(3, 3),
            fix_points=fix_points,
            activation="relu",
            **regularizers,
        )
        self.pool2 = tf.keras.layers.MaxPool2D(pool_size=(2, 2))
        self.conv3 = Conv2DCurve(
            filters=64, kernel_size=(3, 3), fix_points=fix_points, **regularizers
        )
        self.flatten1 = tf.keras.layers.Flatten()
        self.conv_part = [
            self.conv1,
            self.pool1,
            self.conv2,
            self.pool2,
            self.conv3,
            self.flatten1,
        ]

        self.dense1 = DenseCurve(
            units=64, fix_points=fix_points, activation="relu", **regularizers
        )
        self.dense2 = DenseCurve(
            units=64, fix_points=fix_points, activation="relu", **regularizers
        )
        self.dense3 = DenseCurve(
            units=num_classes, fix_points=fix_points, **regularizers
        )
        self.fc_part = [self.dense1, self.dense2, self.dense3]

    def call(self, inputs: Tuple[tf.Tensor, tf.Tensor], **kwargs):
<<<<<<< HEAD
        """
        Performs the forward pass of the curve CNN with input data.

        Args:
            inputs (Tuple[tf.Tensor, tf.Tensor]): Input data with bend weights that is propagated through the curve CNN.

        Returns:
            _type_: Predicted probability for each of the classes.
=======
        """Forward pass for CNN curve model.

        Args:
            inputs (Tuple[tf.Tensor, tf.Tensor]): Input layer and weights defining the point on curve.

        Returns:
            tf.Tensor: Output layer of neural network.
>>>>>>> c8915beb
        """
        x, point_on_curve_weights = inputs

        x = self.conv1((x, point_on_curve_weights), **kwargs)
        x = self.pool1(x, **kwargs)
        x = self.conv2((x, point_on_curve_weights), **kwargs)
        x = self.pool2(x, **kwargs)
        x = self.conv3((x, point_on_curve_weights), **kwargs)
        x = self.flatten1(x, **kwargs)

        x = self.dense1((x, point_on_curve_weights), **kwargs)
        x = self.dense2((x, point_on_curve_weights), **kwargs)
        x = self.dense3((x, point_on_curve_weights), **kwargs)
        return x


class CNN:
    base = CNNBase
    curve = CNNCurve
    kwargs = {}<|MERGE_RESOLUTION|>--- conflicted
+++ resolved
@@ -75,7 +75,7 @@
             inputs (tf.Tensor): Input data that is propagated through the base CNN.
 
         Returns:
-            _type_: Predicted probability for each of the classes.
+            tf.Tensor: Final layer output for each of the classes.
         """
         x = self.conv_part(inputs, **kwargs)
         return self.fc_part(x, **kwargs)
@@ -139,24 +139,14 @@
         self.fc_part = [self.dense1, self.dense2, self.dense3]
 
     def call(self, inputs: Tuple[tf.Tensor, tf.Tensor], **kwargs):
-<<<<<<< HEAD
         """
         Performs the forward pass of the curve CNN with input data.
 
         Args:
-            inputs (Tuple[tf.Tensor, tf.Tensor]): Input data with bend weights that is propagated through the curve CNN.
+            inputs (Tuple[tf.Tensor, tf.Tensor]): Input data that is propagated through the curve CNN with bend weights defining the point on curve.
 
         Returns:
-            _type_: Predicted probability for each of the classes.
-=======
-        """Forward pass for CNN curve model.
-
-        Args:
-            inputs (Tuple[tf.Tensor, tf.Tensor]): Input layer and weights defining the point on curve.
-
-        Returns:
-            tf.Tensor: Output layer of neural network.
->>>>>>> c8915beb
+            tf.Tensor: Final layer output for each of the classes.
         """
         x, point_on_curve_weights = inputs
 
