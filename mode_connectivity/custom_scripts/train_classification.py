import os
import time
from typing import Callable, Dict, Iterable, Tuple, Union, List

import tabulate
os.environ["TF_CPP_MIN_LOG_LEVEL"] = "2"
import tensorflow as tf
from keras.layers import Layer
from keras.optimizers import Optimizer
from mode_connectivity.argparser import Arguments, parse_train_arguments
from mode_connectivity.data import data_loaders
from mode_connectivity.utils import (
    adjust_learning_rate,
    check_batch_normalization,
    disable_gpu,
    get_architecture,
    get_model,
    get_epoch,
    learning_rate_schedule,
    save_weights,
    set_seeds,
)

def main():
    """
    Initializes the variables necessary for the training procedure and triggers it.
    Customized for classification tasks.
    """
    args = parse_train_arguments()
    if args.disable_gpu:
        disable_gpu()
        
    set_seeds(seed=args.seed)

    loaders, num_classes, n_datasets, input_shape = data_loaders(
        dataset=args.dataset,
        path=args.data_path,
        batch_size=args.batch_size,
        num_workers=args.num_workers,
        transform_name=args.transform,
        use_test=args.use_test,
    )
    architecture = get_architecture(model_name=args.model)
    model = get_model(
        architecture=architecture,
        args=args,
        num_classes=num_classes,
        input_shape=input_shape,
    )

    criterion = tf.keras.losses.SparseCategoricalCrossentropy(from_logits=True)

    optimizer = tf.keras.optimizers.SGD(
        learning_rate=args.lr,
        momentum=args.momentum,
    )

    start_epoch = get_epoch(args)

    if not args.ckpt:
        save_weights(directory=args.dir, epoch=start_epoch - 1, model=model)

    train(
        args=args,
        loaders=loaders,
        model=model,
        criterion=criterion,
        optimizer=optimizer,
        start_epoch=start_epoch,
        n_datasets=n_datasets,
    )


def train(
    args: Arguments,
    loaders: Dict[str, Iterable],
    model: Layer,
    criterion: Callable,
    optimizer: Optimizer,
    start_epoch: int,
    n_datasets: Dict,
):
    """
    Carries out the training procedure for several epochs.

    Args:
        args (Arguments): Parser arguments.
        loaders (Dict[str, Iterable]): Data loaders.
        model (Layer): Model to be trained.
        criterion (Callable): Utilized loss function.
        optimizer (Optimizer): Optimizer.
        start_epoch (int): Initial value of epoch to start from when training.
        n_datasets (Dict): Amount of samples per data split.
    """
    has_batch_normalization = check_batch_normalization(
        model
    )  # Not implemented yet, returns always False
    test_results = {"loss": None, "accuracy": None, "nll": None}

    for epoch in range(start_epoch, args.epochs + 1):
        time_epoch = time.time()

        lr = learning_rate_schedule(args.lr, epoch, args.epochs)
        adjust_learning_rate(optimizer, lr)

        train_results = train_epoch(
            loaders["train"],
            model,
            optimizer,
            criterion,
            n_datasets["train"],
        )

        # Does the condition make sense here?
        if not args.curve and not has_batch_normalization:
            test_results = test_epoch(
                loaders["test"], model, criterion, n_datasets["test"]
            )

        if epoch % args.save_freq == 0:
            save_weights(directory=args.dir, epoch=epoch, model=model)

        time_epoch = time.time() - time_epoch
        values = [
            epoch,
            lr,
            train_results["loss"],
            train_results["accuracy"],
            test_results["loss"],
            test_results["accuracy"],
            time_epoch,
        ]

        print_epoch_stats(values, epoch, start_epoch)

    if args.epochs % args.save_freq != 0:
        # Save last checkpoint if not already saved
        save_weights(directory=args.dir, epoch=epoch, model=model)

def train_epoch(
    train_loader: Iterable,
    model: Layer,
    optimizer: Optimizer,
    criterion: Callable,
    n_train: int,
    lr_schedule: Union[Callable, None] = None, # Do we need this?
) -> Dict[str, float]:
    """
    Helper method for train().
    Carries out the training procedure for several mini-batches of an epoch and evaluates on the training set.

    Args:
        train_loader (Iterable): Data loader for the training set.
        model (Layer): Model to be trained.
        optimizer (Optimizer): Optimizer
        criterion (Callable): Utilized loss function.
        n_train (int): Amount of samples in the training set.
        lr_schedule (Union[Callable, None], optional): Learning rate schedule. Defaults to None.

    Returns:
        Dict[str, float]: Mean loss and accuracy of the epoch on the training set.
    """
    loss_sum = 0.0
    correct = 0.0

    num_iters = len(train_loader)

    for iter, (input, target) in enumerate(train_loader):
        if callable(lr_schedule):
            lr = lr_schedule(iter / num_iters)
            adjust_learning_rate(optimizer, lr)
        loss_batch, correct_batch = train_batch(
            input=input,
            target=target,
            model=model,
            optimizer=optimizer,
            criterion=criterion,
        )
        loss_sum += loss_batch
        correct += correct_batch

    return {
        "loss": loss_sum / n_train,
        "accuracy": correct * 100.0 / n_train,
    }


def test_epoch(
    test_loader: Iterable,
    model: Layer,
    criterion: Callable,
    n_test: int,
) -> Dict[str, float]:
    """
    Helper method for train().
    Evaluates the model on the test set after each training epoch in order to get unbiased estimates of the performance.
    This evaluation procedure is split into several mini-batches.

    Args:
        test_loader (Iterable):  Data loader for the test set.
        model (Layer): Model to be trained.
        criterion (Callable): Utilized loss function.
        n_test (int): Amount of samples in the test set.

    Returns:
        Dict[str, float]: Mean loss and accuracy of the epoch on the test set.
    """

    loss_sum = 0.0
    correct = 0.0

    for input, target in test_loader:
        loss_batch, correct_batch = test_batch(
            input=input,
            target=target,
            model=model,
            criterion=criterion,
        )
        loss_sum += loss_batch
        correct += correct_batch

    return {
        "loss": loss_sum / n_test,
        "accuracy": correct * 100.0 / n_test,
    }


def train_batch(
    input: tf.Tensor,
    target: tf.Tensor,
    model: Layer,
    optimizer: Optimizer,
    criterion: Callable,
) -> Tuple[float, float]:
    """
    Helper method for train_epoch().
    Performs Backpropagation and the SGD-Step for a mini-batch.

    Args:
        input (tf.Tensor): Input data that is propagated through the network leading to the network output.
        target (tf.Tensor): Targets which are compared to network output.
        model (Layer): Model to be trained.
        optimizer (Optimizer): Optimizer
        criterion (Callable): Utilized loss function.

    Returns:
        Tuple[float, float]: Batchwise metrics for the loss and accuracy on the training set. 
    """

    with tf.GradientTape() as tape:
        output = model(input, training=True)
        loss = criterion(target, output)
        loss += tf.add_n(model.losses)  # Add Regularization loss
    grads = tape.gradient(loss, model.trainable_variables)
    grads_and_vars = zip(grads, model.trainable_variables)
    optimizer.apply_gradients(grads_and_vars)

    loss = loss.numpy() * len(input)
    pred = tf.math.argmax(output, axis=1, output_type=tf.dtypes.int64)
    correct = tf.math.reduce_sum(
        tf.cast(tf.math.equal(pred, target), tf.float32)
    ).numpy()

    return loss, correct


def test_batch(
    input: tf.Tensor,
    target: tf.Tensor,
    model: Layer,
    criterion: Callable,
) -> Dict[str, float]:
<<<<<<< HEAD
    """
    Helper method for test_epoch().
    Batchwise computations for the loss and accuracy on the test set.

    Args:
        input (tf.Tensor): Test data that is propagated through the network leading to the network output.
        target (tf.Tensor): Test targets which are compared to network output.
        model (Layer): Model to be trained.
        criterion (Callable): Utilized loss function.

    Returns:
        Dict[str, float]: Batchwise metrics for the loss and accuracy on the test set. 
    """
    output = model(input, **kwargs)
    # TODO is Negative Loss Likelihood calculated correctly here?
=======
    output = model(input, training=False) 
>>>>>>> 2efd2bc5
    loss = criterion(target, output)
    loss += tf.add_n(model.losses)  # Add Regularization loss

    loss = loss.numpy() * len(input)
    pred = tf.math.argmax(output, axis=1, output_type=tf.dtypes.int64)
    correct = tf.math.reduce_sum(
        tf.cast(tf.math.equal(pred, target), tf.float32)
    ).numpy()

    return loss, correct


def print_epoch_stats(values, epoch: int, start_epoch: int):
    """
    Helper method for train() that displays relevant statistics of an epoch.

    Args:
        values (List): Statistics to be displayed.
        epoch (int): Current epoch.
        start_epoch (int): Start epoch.
    """
    COLUMNS = ["ep", "lr", "tr_loss", "tr_acc", "te_loss", "te_acc", "time"]
    table = tabulate.tabulate([values], COLUMNS, tablefmt="simple", floatfmt="9.4f")
    if epoch % 40 == 1 or epoch == start_epoch:
        table = table.split("\n")
        table = "\n".join([table[1]] + table)
    else:
        table = table.split("\n")[2]
    print(table)


if __name__ == "__main__":
    main()<|MERGE_RESOLUTION|>--- conflicted
+++ resolved
@@ -270,7 +270,6 @@
     model: Layer,
     criterion: Callable,
 ) -> Dict[str, float]:
-<<<<<<< HEAD
     """
     Helper method for test_epoch().
     Batchwise computations for the loss and accuracy on the test set.
@@ -284,11 +283,7 @@
     Returns:
         Dict[str, float]: Batchwise metrics for the loss and accuracy on the test set. 
     """
-    output = model(input, **kwargs)
-    # TODO is Negative Loss Likelihood calculated correctly here?
-=======
     output = model(input, training=False) 
->>>>>>> 2efd2bc5
     loss = criterion(target, output)
     loss += tf.add_n(model.losses)  # Add Regularization loss
 
