import time
from typing import Callable, Dict, Iterable, Tuple, Union

import tabulate
import tensorflow as tf
from keras.layers import Layer
from keras.optimizers import Optimizer
from mode_connectivity.argparser import Arguments, parse_train_arguments
from mode_connectivity.data import data_loaders
from mode_connectivity.utils import (
    adjust_learning_rate,
    check_batch_normalization,
<<<<<<< HEAD
    disable_gpu,
    l2_regularizer,
=======
    get_architecture,
    get_model,
>>>>>>> afe46404
    learning_rate_schedule,
    load_checkpoint,
    save_checkpoint,
    save_weights,
    set_seeds,
)


def main():
    args = parse_train_arguments()
    if args.disable_gpu:
        disable_gpu()

    # TODO: Set backends cudnnn
    set_seeds(seed=args.seed)

    loaders, num_classes, n_datasets = data_loaders(
        dataset=args.dataset,
        path=args.data_path,
        batch_size=args.batch_size,
        num_workers=args.num_workers,
        transform_name=args.transform,
        use_test=args.use_test,
    )
    architecture = get_architecture(model_name=args.model)
    model = get_model(
        architecture=architecture,
        args=args,
        num_classes=num_classes,
        input_shape=(None, 28, 28, 1),  # TODO Determine this from dataset
    )

    # criterion = tf.nn.sparse_softmax_cross_entropy_with_logits
    criterion = tf.keras.losses.SparseCategoricalCrossentropy(from_logits=True)

    # TODO: Check if correct function, takes labels of shape [nbatch, nclass], while F.cross_entropy()
    # takes labels of shape [nBatch]
    optimizer = tf.keras.optimizers.SGD(
        # TODO how can we fit equivalent of arg params in PyTorch
        # PyTorch: params=filter(lambda param: param.requires_grad, model.parameters()),
        # https://pytorch.org/docs/stable/generated/torch.optim.SGD.html#torch.optim.SGD
        learning_rate=args.lr,
        momentum=args.momentum,
        # Weight decay added into models/mlp.py
        # https://stackoverflow.com/questions/55046234/sgd-with-weight-decay-parameter-in-tensorflow
        # https://d2l.ai/chapter_multilayer-perceptrons/weight-decay.html
        # PyTorch: weight_decay=args.wd if args.curve is None else 0.0,
    )
    # https://www.tensorflow.org/api_docs/python/tf/keras/optimizers/SGD

    start_epoch = 1
    if args.resume:
        start_epoch = load_checkpoint(
            checkpoint_path=args.resume, model=model, optimizer=optimizer
        )
    # Is save_checkpoint still needed?
    save_checkpoint(
        directory=args.dir, epoch=start_epoch - 1, model=model, optimizer=optimizer
    )
    save_weights(directory=args.dir, epoch=start_epoch - 1, model=model)

    train(
        args=args,
        loaders=loaders,
        model=model,
        criterion=criterion,
        optimizer=optimizer,
        start_epoch=start_epoch,
        n_datasets=n_datasets,
    )


def train(
    args: Arguments,
    loaders: Dict[str, Iterable],
    model: Layer,
    criterion: Callable,
    optimizer: Optimizer,
    start_epoch: int,
    n_datasets: Dict,
):
    has_batch_normalization = check_batch_normalization(
        model
    )  # Not implemented yet, returns always False
    test_results = {"loss": None, "accuracy": None, "nll": None}

    for epoch in range(start_epoch, args.epochs + 1):
        time_epoch = time.time()

        lr = learning_rate_schedule(args.lr, epoch, args.epochs)
        adjust_learning_rate(optimizer, lr)

        train_results = train_epoch(
            loaders["train"],
            model,
            optimizer,
            criterion,
            n_datasets["train"],
        )

        if not args.curve or not has_batch_normalization:
            test_results = test_epoch(
                loaders["test"], model, criterion, n_datasets["test"]
            )

        if epoch % args.save_freq == 0:
            save_checkpoint(
                directory=args.dir, epoch=epoch, model=model, optimizer=optimizer
            )

        time_epoch = time.time() - time_epoch
        values = [
            epoch,
            lr,
            train_results["loss"],
            train_results["accuracy"],
            test_results["nll"],
            test_results["accuracy"],
            time_epoch,
        ]

        print_epoch_stats(values, epoch, start_epoch)

    if args.epochs % args.save_freq != 0:
        # Save last checkpoint if not already saved
        save_checkpoint(
            directory=args.dir, epoch=epoch, model=model, optimizer=optimizer
        )

        # Additionally save the final model as SavedModel.
        save_weights(directory=args.dir, epoch=epoch, model=model)
        # Saving whole model probably not needed anymore
        # save_model(directory=args.dir, epoch=epoch, model=model)


def train_epoch(
    train_loader: Iterable,
    model: Layer,
    optimizer: Optimizer,
    criterion: Callable,
    n_train: int,
    lr_schedule: Union[Callable, None] = None,
) -> Dict[str, float]:
    loss_sum = 0.0
    correct = 0.0

    num_iters = len(train_loader)
    # PyTorch: model.train()

    for iter, (input, target) in enumerate(train_loader):
        if callable(lr_schedule):
            lr = lr_schedule(iter / num_iters)
            adjust_learning_rate(optimizer, lr)
        loss_batch, correct_batch = train_batch(
            input=input,
            target=target,
            loss_sum=loss_sum,
            correct=correct,
            model=model,
            optimizer=optimizer,
            criterion=criterion,
            lr_schedule=lr_schedule,
        )
        loss_sum += loss_batch
        correct += correct_batch

    return {
        "loss": loss_sum / n_train,  # Add function to find length
        "accuracy": correct
        * 100.0
        / n_train,  # Add function to find length of dataset,
    }


def test_epoch(
    test_loader: Iterable,
    model: Layer,
    criterion: Callable,
    n_test: int,
    **kwargs,
) -> Dict[str, float]:
    nll_sum = 0.0
    loss_sum = 0.0
    correct = 0.0

    # PyTorch: model.eval()
    for input, target in test_loader:
        nll_batch, loss_batch, correct_batch = test_batch(
            input=input,
            target=target,
            nll_sum=nll_sum,
            correct=correct,
            test_loader=test_loader,
            model=model,
            criterion=criterion,
            **kwargs,
        )
        nll_sum += nll_batch
        loss_sum += loss_batch
        correct += correct_batch

    return {
        "nll": nll_sum / n_test,  # Add function to find length
        "loss": loss_sum / n_test,  # Add function to find length
        "accuracy": correct * 100.0 / n_test,  # Add function to find length
    }


def train_batch(
    input: tf.Tensor,
    target: tf.Tensor,
    loss_sum: float,
    correct: float,
    model: Layer,
    optimizer: Optimizer,
    criterion: Callable,
    lr_schedule: Union[Callable, None] = None,
) -> Tuple[float, float]:
<<<<<<< HEAD
    with tf.GradientTape() as tape:
        output = model(input)
        loss = criterion(target, output)  # + model.losses necessary?
        # PyTorch:
        # if regularizer is not None:
        #     loss += regularizer(model)
    grads = tape.gradient(loss, model.trainable_variables)
    grads_and_vars = zip(grads, model.trainable_variables)
    optimizer.apply_gradients(grads_and_vars)

    # See for above:
    # https://medium.com/analytics-vidhya/3-different-ways-to-perform-gradient-descent-in-tensorflow-2-0-and-ms-excel-ffc3791a160a
    # https://d2l.ai/chapter_multilayer-perceptrons/weight-decay.html (4.5.4)

    loss = tf.reduce_sum(loss).numpy()
    pred = tf.math.argmax(output, axis=1, output_type=tf.dtypes.int64)
    # Is there an easier way?
    correct = tf.math.reduce_sum(
        tf.cast(tf.math.equal(pred, target), tf.float32)
    ).numpy()
=======
    # TODO Allocate model to GPU as well, but no necessary at the moment, since we don't have GPUs.

    with tf.device("/cpu:0"):
        with tf.GradientTape() as tape:
            output = model(input)
            loss = criterion(target, output)
            loss += tf.add_n(model.losses)  # Add Regularization loss
        grads = tape.gradient(loss, model.trainable_variables)
        grads_and_vars = zip(grads, model.trainable_variables)
        optimizer.apply_gradients(grads_and_vars)

        # See for above:
        # https://medium.com/analytics-vidhya/3-different-ways-to-perform-gradient-descent-in-tensorflow-2-0-and-ms-excel-ffc3791a160a
        # https://d2l.ai/chapter_multilayer-perceptrons/weight-decay.html (4.5.4)

        loss = loss.numpy() * len(input)
        pred = tf.math.argmax(output, axis=1, output_type=tf.dtypes.int64)
        # Is there an easier way?
        correct = tf.math.reduce_sum(
            tf.cast(tf.math.equal(pred, target), tf.float32)
        ).numpy()
>>>>>>> afe46404

    return loss, correct  # Do we need to return the model as well?


def test_batch(
    input: tf.Tensor,
    target: tf.Tensor,
    nll_sum: float,
    correct: float,
    test_loader: Iterable,
    model: Layer,
    criterion: Callable,
    **kwargs,
) -> Dict[str, float]:
<<<<<<< HEAD
    output = model(input, **kwargs)
    nll = criterion(target, output)
    loss = tf.identity(nll)  # COrrect funtion for nll.clone() in Pytorch
    # PyTorch:
    # if regularizer is not None:
    #     loss += regularizer(model)

    nll = tf.reduce_sum(nll).numpy()
    loss = tf.reduce_sum(loss).numpy()
    pred = tf.math.argmax(output, axis=1, output_type=tf.dtypes.int64)
    correct = tf.math.reduce_sum(
        tf.cast(tf.math.equal(pred, target), tf.float32)
    ).numpy()
=======
    # TODO Allocate model to GPU as well.

    with tf.device("/cpu:0"):
        output = model(input, **kwargs)
        # TODO is Negative Loss Likelihood calculated correctly here?
        nll = criterion(target, output)
        loss = tf.identity(nll)  # COrrect funtion for nll.clone() in Pytorch
        loss += tf.add_n(model.losses)  # Add Regularization loss

        nll = nll.numpy() * len(input)
        loss = loss.numpy() * len(input)
        pred = tf.math.argmax(output, axis=1, output_type=tf.dtypes.int64)
        correct = tf.math.reduce_sum(
            tf.cast(tf.math.equal(pred, target), tf.float32)
        ).numpy()
>>>>>>> afe46404

    return nll, loss, correct


def print_epoch_stats(values, epoch, start_epoch):
    COLUMNS = ["ep", "lr", "tr_loss", "tr_acc", "te_nll", "te_acc", "time"]
    table = tabulate.tabulate([values], COLUMNS, tablefmt="simple", floatfmt="9.4f")
    if epoch % 40 == 1 or epoch == start_epoch:
        table = table.split("\n")
        table = "\n".join([table[1]] + table)
    else:
        table = table.split("\n")[2]
    print(table)


if __name__ == "__main__":
    main()<|MERGE_RESOLUTION|>--- conflicted
+++ resolved
@@ -10,13 +10,10 @@
 from mode_connectivity.utils import (
     adjust_learning_rate,
     check_batch_normalization,
-<<<<<<< HEAD
     disable_gpu,
     l2_regularizer,
-=======
     get_architecture,
     get_model,
->>>>>>> afe46404
     learning_rate_schedule,
     load_checkpoint,
     save_checkpoint,
@@ -235,13 +232,10 @@
     criterion: Callable,
     lr_schedule: Union[Callable, None] = None,
 ) -> Tuple[float, float]:
-<<<<<<< HEAD
     with tf.GradientTape() as tape:
         output = model(input)
-        loss = criterion(target, output)  # + model.losses necessary?
-        # PyTorch:
-        # if regularizer is not None:
-        #     loss += regularizer(model)
+        loss = criterion(target, output)
+        loss += tf.add_n(model.losses)  # Add Regularization loss
     grads = tape.gradient(loss, model.trainable_variables)
     grads_and_vars = zip(grads, model.trainable_variables)
     optimizer.apply_gradients(grads_and_vars)
@@ -250,35 +244,12 @@
     # https://medium.com/analytics-vidhya/3-different-ways-to-perform-gradient-descent-in-tensorflow-2-0-and-ms-excel-ffc3791a160a
     # https://d2l.ai/chapter_multilayer-perceptrons/weight-decay.html (4.5.4)
 
-    loss = tf.reduce_sum(loss).numpy()
+    loss = loss.numpy() * len(input)
     pred = tf.math.argmax(output, axis=1, output_type=tf.dtypes.int64)
     # Is there an easier way?
     correct = tf.math.reduce_sum(
         tf.cast(tf.math.equal(pred, target), tf.float32)
     ).numpy()
-=======
-    # TODO Allocate model to GPU as well, but no necessary at the moment, since we don't have GPUs.
-
-    with tf.device("/cpu:0"):
-        with tf.GradientTape() as tape:
-            output = model(input)
-            loss = criterion(target, output)
-            loss += tf.add_n(model.losses)  # Add Regularization loss
-        grads = tape.gradient(loss, model.trainable_variables)
-        grads_and_vars = zip(grads, model.trainable_variables)
-        optimizer.apply_gradients(grads_and_vars)
-
-        # See for above:
-        # https://medium.com/analytics-vidhya/3-different-ways-to-perform-gradient-descent-in-tensorflow-2-0-and-ms-excel-ffc3791a160a
-        # https://d2l.ai/chapter_multilayer-perceptrons/weight-decay.html (4.5.4)
-
-        loss = loss.numpy() * len(input)
-        pred = tf.math.argmax(output, axis=1, output_type=tf.dtypes.int64)
-        # Is there an easier way?
-        correct = tf.math.reduce_sum(
-            tf.cast(tf.math.equal(pred, target), tf.float32)
-        ).numpy()
->>>>>>> afe46404
 
     return loss, correct  # Do we need to return the model as well?
 
@@ -293,37 +264,18 @@
     criterion: Callable,
     **kwargs,
 ) -> Dict[str, float]:
-<<<<<<< HEAD
     output = model(input, **kwargs)
+    # TODO is Negative Loss Likelihood calculated correctly here?
     nll = criterion(target, output)
     loss = tf.identity(nll)  # COrrect funtion for nll.clone() in Pytorch
-    # PyTorch:
-    # if regularizer is not None:
-    #     loss += regularizer(model)
-
-    nll = tf.reduce_sum(nll).numpy()
-    loss = tf.reduce_sum(loss).numpy()
+    loss += tf.add_n(model.losses)  # Add Regularization loss
+
+    nll = nll.numpy() * len(input)
+    loss = loss.numpy() * len(input)
     pred = tf.math.argmax(output, axis=1, output_type=tf.dtypes.int64)
     correct = tf.math.reduce_sum(
         tf.cast(tf.math.equal(pred, target), tf.float32)
     ).numpy()
-=======
-    # TODO Allocate model to GPU as well.
-
-    with tf.device("/cpu:0"):
-        output = model(input, **kwargs)
-        # TODO is Negative Loss Likelihood calculated correctly here?
-        nll = criterion(target, output)
-        loss = tf.identity(nll)  # COrrect funtion for nll.clone() in Pytorch
-        loss += tf.add_n(model.losses)  # Add Regularization loss
-
-        nll = nll.numpy() * len(input)
-        loss = loss.numpy() * len(input)
-        pred = tf.math.argmax(output, axis=1, output_type=tf.dtypes.int64)
-        correct = tf.math.reduce_sum(
-            tf.cast(tf.math.equal(pred, target), tf.float32)
-        ).numpy()
->>>>>>> afe46404
 
     return nll, loss, correct
 
