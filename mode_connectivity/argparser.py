--- conflicted
+++ resolved
@@ -119,16 +119,13 @@
         help="path to datasets location (default: None)",
     )
 
+
 def _add_model_arguments(parser: argparse.ArgumentParser) -> None:
     parser.add_argument(
         "--model",
         type=str,
         default=None,
-<<<<<<< HEAD
-        metavar="MODEL",
-=======
         required=True,
->>>>>>> 2dfdea2b
         help="model name (default: None)",
     )
     parser.add_argument(
@@ -150,6 +147,7 @@
         default=50,
         help="save frequency (default: 50)",
     )
+
 
 def _add_nodes_init_arguments(parser: argparse.ArgumentParser) -> None:
     parser.add_argument(
@@ -192,6 +190,7 @@
         help="turns off linear initialization of intermediate points (default: on)",
     )
 
+
 def _add_optimization_arguments(parser: argparse.ArgumentParser) -> None:
     parser.add_argument(
         "--batch-size",
@@ -230,6 +229,7 @@
         default=None,
         help="epoch to resume training from (default: None)",
     )
+
 
 def _add_computation_arguments(parser: argparse.ArgumentParser) -> None:
     parser.add_argument(
@@ -256,10 +256,6 @@
         dest="point_on_curve",
         type=float,
         default=None,
-<<<<<<< HEAD
-        metavar="CKPT",  # Correct metavariable?
-=======
->>>>>>> 2dfdea2b
         help="point on curve to be evaluated (default: None)",
     )
     parser.add_argument(
@@ -267,9 +263,5 @@
         dest="save_evaluation",
         type=bool,
         default=True,
-<<<<<<< HEAD
-        metavar="CKPT",  # Correct metavariable?
-=======
->>>>>>> 2dfdea2b
         help="Set whether evaluation should be saved",
     )