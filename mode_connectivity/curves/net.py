import logging
import re
from typing import Any, Dict, List, Type, Union

import tensorflow as tf
import numpy as np

from mode_connectivity.curves.curves import Curve
from mode_connectivity.curves.layers import CurveLayer

logger = logging.getLogger(__name__)


class CurveNet(tf.keras.Model):
    num_classes: int
    num_bends: int

    fix_points: List[bool]

    curve: Curve
    curve_model: tf.keras.Model
    curve_layers: List[CurveLayer]

    def __init__(
        self,
        num_classes: int,
        num_bends: int,
        weight_decay: float,
        curve: Type[Curve],  # Bezier, Polychain
        curve_model: Type[tf.keras.Model],  # ConvFCCurve, VGGCurve
        fix_start: bool = True,
        fix_end: bool = True,
        architecture_kwargs: Union[Dict[str, Any], None] = None,
    ):
        super().__init__()
        if num_bends < 0:
            raise ValueError(
                f"Number of bends of the curve need to be at least 0 (found {num_bends=})."
            )
        if num_bends == 0 and fix_start and fix_end:
            logger.warning(
                "You specified no bends for the curve, but fixed both start and end point. "
                "Training this model will give no results if all weights are fixed!"
            )
        self.num_classes = num_classes
        self.num_bends = num_bends
        self.point_on_curve = tf.Variable(0.0, trainable=False, name="point_on_curve")
        self.fix_points = [fix_start] + [False] * self.num_bends + [fix_end]

        self.curve = curve(self.num_bends)
        self.curve_model = curve_model(
            num_classes=num_classes,
            fix_points=self.fix_points,
            weight_decay=weight_decay,
            **architecture_kwargs,
        )
        self.curve_layers = [
            layer
            for layer in self.curve_model.submodules
            if issubclass(layer.__class__, CurveLayer)
        ]

    def import_base_parameters(self, base_model: tf.keras.Model, index: int) -> None:
        """Import parameters from the base model into this model.

        Parameters in the Base Model (without Curve layers) are
        saved with the name
            <layerName>_<layerIndex>/<parameter>:0

        For example:
            conv2d/kernel:0
            conv2d/bias:0
            dense_1/kernel:0

        Whereas parameters in the Curve Model are save with a '_curve' suffix
        and an index that matches them to the curve point.

        For example:
            conv2d_curve/kernel_curve_1:0
            conv2d_curve/bias_curve_0:0
            dense_1_curve/kernel_curve_2:0

        Here we want to load weights for a specific point on the curve
        from the pretrained Base Model.

        Args:
            base_model (tf.keras.Model): The base model from which parameters should be imported.
            index (int): Index of the curve point.
        """
        if not self.curve_model.built:
            self._build_from_base_model(base_model)

        weights = {w.name: w for w in self.curve_model.variables}
        base_weights = {w.name: w for w in base_model.variables}

        assigned_weights = []
        for name, weight in weights.items():
            parameter_index = self._find_parameter_index(name)
            if parameter_index != index:
                # Kernel/Bias index doesn't match the curve index.
                # What is the implication?
                logger.debug(f"Index of {name} does not match kernel/bias index.")
                continue

            base_name = self._get_base_name(name, index)
            base_weight = base_weights.get(base_name)
            if base_weight is None:
                logger.debug(
                    f"Could not assign to weight {name} (base_name: {base_name})"
                )
                continue

            weight.assign(base_weight.value())
            assigned_weights.append(f"{base_name} -> {name}")

        logger.info(
            f"Assigned {len(assigned_weights)} weights for point #{index}: {', '.join(assigned_weights)}"
        )

    def _build_from_base_model(self, base_model: tf.keras.Model):
        """Build the curve model to initialize weights."""
        base_input_shape = base_model.layers[0].input_shape
<<<<<<< HEAD
        curve_point_weights_input_shape = (len(self.fix_points),)
        input_shape = [
            tf.TensorShape(base_input_shape),
            tf.TensorShape(curve_point_weights_input_shape),
=======
        point_on_curve_weights_input_shape = (len(self.fix_points),)
        input_shape = [
            tf.TensorShape(base_input_shape),
            tf.TensorShape(point_on_curve_weights_input_shape),
>>>>>>> 0a07aef5
        ]
        self.curve_model.build(input_shape)

    @staticmethod
    def _find_parameter_index(parameter_name: str) -> Union[int, None]:
        """Finds the index (respective curve point) of a curve parameter name."""
        results = re.findall(r"(\d+):", parameter_name)
        if not results:
            return None
        return int(results[0])

    @staticmethod
    def _get_base_name(parameter_name: str, index: int):
        """Returns the base model parameter name, given a curve model parameter name."""
        return parameter_name.replace("_curve", "").replace(f"_{index}:", ":")

    def init_linear(self) -> None:
        """Initialize the linear inner curve weights of the model."""
        # TODO What does 'init_linear' mean? This does not initialize a linear layer.
        # Initialize linear means the the inner points of the curve are initialized as
        # linearly between the end points, depending on how many bends we have.
        for layer in self.curve_layers:
            self._compute_inner_weights(weights=layer.curve_kernels)
            self._compute_inner_weights(weights=layer.curve_biases)

    def get_weighted_parameters(self, point_on_curve):
        point_on_curve_weights = self.curve(point_on_curve)
        parameters = []
        for module in self.curve_layers:
            parameters.extend(
                [
                    w
                    for w in module.compute_weighted_parameters(point_on_curve_weights)
                    if w is not None
                ]
            )
        return np.concatenate(
            [tf.stop_gradient(w).numpy().ravel() for w in parameters]
        )  # .cpu() missing

    def _compute_inner_weights(self, weights: List[tf.Variable]) -> None:
        # Is this procedure mentioned somewhere in the paper?
        first_weight, last_weight = weights[0].value(), weights[-1].value()
        n_weights = len(weights)
        for i in range(1, n_weights - 1):
            alpha = i * 1.0 / (n_weights - 1)
            weights[i].assign(alpha * first_weight + (1.0 - alpha) * last_weight)

    @tf.function
    def generate_point_on_curve(self, dtype=tf.float32):
        return tf.random.uniform(shape=(), dtype=dtype)

    def call(
        self,
        inputs: tf.Tensor,
        training=None,
        mask=None,
    ):
        if training is not False:
            # If training is False, we are in evaluation.
            # The point_on_curve needs to be set beforehand, or is
            # generated by .evaluate()
            self.point_on_curve.assign(self.generate_point_on_curve(inputs.dtype))
        point_on_curve_weights = self.curve(self.point_on_curve)
        outputs = self.curve_model((inputs, point_on_curve_weights))
        return outputs

    def evaluate_points(
        self,
        *args,
        num_points: Union[int, None] = None,
        point_on_curve: Union[float, None] = None,
        **kwargs,
    ):
        if not (num_points is None or point_on_curve is None):
            raise AttributeError(
                "Cannot specify both 'num_points' and 'point_on_curve'. "
                f"Got values {num_points=}, {point_on_curve=}"
            )
        if num_points is None and point_on_curve is None:
            raise AttributeError(
                "Need to specify one of 'num_points' or 'point_on_curve'. "
                f"Got values {num_points=}, {point_on_curve=}"
            )

        points_on_curve = []
        if point_on_curve is not None:
            points_on_curve.append(point_on_curve)
        if num_points is not None:
            points_on_curve += list(np.linspace(0.0, 1.0, num_points))

        print(f"Evaluating CurveNet for {[f'{p:.3f}' for p in points_on_curve]}")
        results = []
        for point_on_curve in points_on_curve:
            print(f"{point_on_curve=:.3f}")
            self.point_on_curve.assign(
                tf.constant(point_on_curve, shape=(), dtype=tf.float32)
            )
            result = super().evaluate(*args, **kwargs)
            result["point_on_curve"] = point_on_curve
            results.append(result)
        return results

    def import_base_buffers(self, base_model: tf.keras.Model) -> None:
        # Not needed for now, only used in test_curve.py
        raise NotImplementedError()

    def export_base_parameters(self, base_model: tf.keras.Model, index: int) -> None:
        # Not needed for now, actually never used in original repo
        raise NotImplementedError()

    # def weights(self, inputs: tf.Tensor):
    #     # Not needed for now, only called in eval_curve.py and plane.py
    #     raise NotImplementedError()<|MERGE_RESOLUTION|>--- conflicted
+++ resolved
@@ -120,17 +120,10 @@
     def _build_from_base_model(self, base_model: tf.keras.Model):
         """Build the curve model to initialize weights."""
         base_input_shape = base_model.layers[0].input_shape
-<<<<<<< HEAD
-        curve_point_weights_input_shape = (len(self.fix_points),)
-        input_shape = [
-            tf.TensorShape(base_input_shape),
-            tf.TensorShape(curve_point_weights_input_shape),
-=======
         point_on_curve_weights_input_shape = (len(self.fix_points),)
         input_shape = [
             tf.TensorShape(base_input_shape),
             tf.TensorShape(point_on_curve_weights_input_shape),
->>>>>>> 0a07aef5
         ]
         self.curve_model.build(input_shape)
 
