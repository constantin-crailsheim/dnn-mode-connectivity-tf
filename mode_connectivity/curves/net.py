import logging
import re
from typing import Any, Dict, List, Type, Union

import tensorflow as tf
import numpy as np

from mode_connectivity.curves.curves import Curve
from mode_connectivity.curves.layers import CurveLayer

logger = logging.getLogger(__name__)


class CurveNet(tf.keras.Model):
    num_classes: int
    num_bends: int

    fix_points: List[bool]

    curve: Curve
    curve_model: tf.keras.Model
    curve_layers: List[CurveLayer]

    def __init__(
        self,
        num_classes: int,
        num_bends: int,
        weight_decay: float,
        curve: Type[Curve],  # Bezier, Polychain
        curve_model: Type[tf.keras.Model],  # ConvFCCurve, VGGCurve
        fix_start: bool = True,
        fix_end: bool = True,
        architecture_kwargs: Union[Dict[str, Any], None] = None,
    ):
        super().__init__()
        if num_bends < 0:
            raise ValueError(
                f"Number of bends of the curve need to be at least 0 (found {num_bends=})."
            )
        if num_bends == 0 and fix_start and fix_end:
            logger.warning(
                "You specified no bends for the curve, but fixed both start and end point. "
                "Training this model will give no results if all weights are fixed!"
            )
        self.num_classes = num_classes
        self.num_bends = num_bends
<<<<<<< HEAD
        self.fix_points = [fix_start] + [False] * (self.num_bends - 2) + [fix_end]
        self.point_on_curve = tf.Variable(0.0, trainable=False, name="point_on_curve")
        self.in_fit = False
=======
        self.fix_points = [fix_start] + [False] * self.num_bends + [fix_end]
        # Since we use l2 in computation late, we need to instantiate it as a tf.Variable
        # https://www.tensorflow.org/guide/function#creating_tfvariables
        self.l2 = None
>>>>>>> 2e50480e

        self.curve = curve(degree=self.num_bends + 1)
        self.curve_model = curve_model(
            num_classes=num_classes,
            fix_points=self.fix_points,
            weight_decay=weight_decay,
            **architecture_kwargs,
        )
        self.curve_layers = [
            layer
            for layer in self.curve_model.submodules
            if issubclass(layer.__class__, CurveLayer)
        ]

    def import_base_parameters(self, base_model: tf.keras.Model, index: int) -> None:
        """Import parameters from the base model into this model.

        Parameters in the Base Model (without Curve layers) are
        saved with the name
            <layerName>_<layerIndex>/<parameter>:0

        For example:
            conv2d/kernel:0
            conv2d/bias:0
            dense_1/kernel:0

        Whereas parameters in the Curve Model are save with a '_curve' suffix
        and an index that matches them to the curve point.

        For example:
            conv2d_curve/kernel_curve_1:0
            conv2d_curve/bias_curve_0:0
            dense_1_curve/kernel_curve_2:0

        Here we want to load weights for a specific point on the curve
        from the pretrained Base Model.

        Args:
            base_model (tf.keras.Model): The base model from which parameters should be imported.
            index (int): Index of the curve point.
        """
        if not self.curve_model.built:
            self._build_from_base_model(base_model)

        weights = {w.name: w for w in self.curve_model.variables}
        base_weights = {w.name: w for w in base_model.variables}

        assigned_weights = []
        for name, weight in weights.items():
            parameter_index = self._find_parameter_index(name)
            if parameter_index != index:
                # Kernel/Bias index doesn't match the curve index.
                # What is the implication?
                logger.debug(f"Index of {name} does not match kernel/bias index.")
                continue

            base_name = self._get_base_name(name, index)
            base_weight = base_weights.get(base_name)
            if base_weight is None:
                logger.debug(
                    f"Could not assign to weight {name} (base_name: {base_name})"
                )
                continue

            weight.assign(base_weight.value())
            assigned_weights.append(f"{base_name} -> {name}")

        logger.info(
            f"Assigned weights for point #{index}: {', '.join(assigned_weights)}"
        )

    def _build_from_base_model(self, base_model: tf.keras.Model):
        """Build the curve model to initialize weights."""
        base_input_shape = base_model.layers[0].input_shape
        coeffs_t_input_shape = (self.num_bends,)
        input_shape = [
            tf.TensorShape(base_input_shape),
            tf.TensorShape(coeffs_t_input_shape),
        ]
        self.curve_model.build(input_shape)

    @staticmethod
    def _find_parameter_index(parameter_name: str) -> Union[int, None]:
        """Finds the index (respective curve point) of a curve parameter name."""
        results = re.findall(r"(\d+):", parameter_name)
        if not results:
            return None
        return int(results[0])

    @staticmethod
    def _get_base_name(parameter_name: str, index: int):
        """Returns the base model parameter name, given a curve model parameter name."""
        return parameter_name.replace("_curve", "").replace(f"_{index}:", ":")

    def init_linear(self) -> None:
        """Initialize the linear inner curve weights of the model."""
        # TODO What does 'init_linear' mean? This does not initialize a linear layer.
        # Initialize linear means the the inner points of the curve are initialized as
        # linearly between the end points, depending on how many bends we have.
        for layer in self.curve_layers:
            self._compute_inner_weights(weights=layer.curve_kernels)
            self._compute_inner_weights(weights=layer.curve_biases)

    def get_weighted_parameters(self, point_on_curve):
        point_on_curve_weights = self.curve(point_on_curve)
        parameters = []
        for module in self.curve_layers:
            parameters.extend(
                [
                    w
                    for w in module.compute_weighted_parameters(point_on_curve_weights)
                    if w is not None
                ]
            )
        return np.concatenate(
            [tf.stop_gradient(w).numpy().ravel() for w in parameters]
        )  # .cpu() missing

    def _compute_inner_weights(self, weights: List[tf.Variable]) -> None:
        # Is this procedure mentioned somewhere in the paper?
        first_weight, last_weight = weights[0].value(), weights[-1].value()
        n_weights = len(weights)
        for i in range(1, n_weights - 1):
            alpha = i * 1.0 / (n_weights - 1)
            weights[i].assign(alpha * first_weight + (1.0 - alpha) * last_weight)

    def generate_point_on_curve(self, dtype=tf.float32):
        return tf.random.uniform(shape=(), dtype=dtype)

    def call(
        self,
        inputs: tf.Tensor,
<<<<<<< HEAD
        training=None,
        mask=None,
    ):
        if training is not False:
            # If training is False, we are in evaluation.
            # The point_on_curve needs to be set beforehand, or is
            # generated by .evaluate()
            self.point_on_curve.assign(self.generate_point_on_curve(inputs.dtype))
        point_on_curve_weights = self.curve(self.point_on_curve)
        outputs = self.curve_model((inputs, point_on_curve_weights))
        return outputs

    def fit(self, *args, **kwargs):
        # Workaround to distinguish between .evaluate() in .fit() and outside
        self.in_fit = True
        r = super().fit(*args, **kwargs)
        self.in_fit = False
        return r

    def evaluate(
        self,
        *args,
        num_points: Union[int, None] = None,
        point_on_curve: Union[float, None] = None,
        **kwargs,
    ):
        if self.in_fit is True:
            # We are in model.fit() --> return plain .evaluate()
            return super().evaluate(*args, **kwargs)

        if not (num_points is None or point_on_curve is None):
            raise AttributeError(
                "Cannot specify both 'num_points' and 'point_on_curve'. "
                f"Got values {num_points=}, {point_on_curve=}"
            )
        if num_points is None and point_on_curve is None:
            raise AttributeError(
                "Need to specify one of 'num_points' or 'point_on_curve'. "
                f"Got values {num_points=}, {point_on_curve=}"
            )

        points_on_curve = []
        if point_on_curve is not None:
            points_on_curve.append(point_on_curve)
        if num_points is not None:
            points_on_curve += list(np.linspace(0.0, 1.0, num_points))

        print(f"Evaluating CurveNet for {[f'{p:.3f}' for p in points_on_curve]}")
        # return_dict = kwargs.pop("return_dict", True)
        # kwargs["return_dict"] = return_dict
        results = {}
        for i, point_on_curve in enumerate(points_on_curve):
            print(f"{point_on_curve=:.3f}")
            self.point_on_curve.assign(
                tf.constant(point_on_curve, shape=(), dtype=tf.float32)
            )
            results[point_on_curve] = super().evaluate(*args, **kwargs)
        return results
=======
        point_on_curve: Union[tf.Tensor, None] = None,
        training=None,
        mask=None,
    ):
        # if isinstance(inputs, tuple):
        #     inputs, uniform_tensor = inputs
        # else:
        #     uniform_tensor = tf.random.uniform(shape=(1,), dtype=inputs.dtype)
        if point_on_curve is None:
            point_on_curve = tf.random.uniform(shape=(1,), dtype=inputs.dtype)
        point_on_curve_weights = self.curve(point_on_curve)
        outputs = self.curve_model((inputs, point_on_curve_weights))
        self._compute_l2()
        return outputs
>>>>>>> 2e50480e

    def import_base_buffers(self, base_model: tf.keras.Model) -> None:
        # Not needed for now, only used in test_curve.py
        raise NotImplementedError()

    def export_base_parameters(self, base_model: tf.keras.Model, index: int) -> None:
        # Not needed for now, actually never used in original repo
        raise NotImplementedError()

    # def weights(self, inputs: tf.Tensor):
    #     # Not needed for now, only called in eval_curve.py and plane.py
    #     raise NotImplementedError()<|MERGE_RESOLUTION|>--- conflicted
+++ resolved
@@ -44,16 +44,9 @@
             )
         self.num_classes = num_classes
         self.num_bends = num_bends
-<<<<<<< HEAD
-        self.fix_points = [fix_start] + [False] * (self.num_bends - 2) + [fix_end]
         self.point_on_curve = tf.Variable(0.0, trainable=False, name="point_on_curve")
         self.in_fit = False
-=======
         self.fix_points = [fix_start] + [False] * self.num_bends + [fix_end]
-        # Since we use l2 in computation late, we need to instantiate it as a tf.Variable
-        # https://www.tensorflow.org/guide/function#creating_tfvariables
-        self.l2 = None
->>>>>>> 2e50480e
 
         self.curve = curve(degree=self.num_bends + 1)
         self.curve_model = curve_model(
@@ -186,7 +179,6 @@
     def call(
         self,
         inputs: tf.Tensor,
-<<<<<<< HEAD
         training=None,
         mask=None,
     ):
@@ -245,22 +237,6 @@
             )
             results[point_on_curve] = super().evaluate(*args, **kwargs)
         return results
-=======
-        point_on_curve: Union[tf.Tensor, None] = None,
-        training=None,
-        mask=None,
-    ):
-        # if isinstance(inputs, tuple):
-        #     inputs, uniform_tensor = inputs
-        # else:
-        #     uniform_tensor = tf.random.uniform(shape=(1,), dtype=inputs.dtype)
-        if point_on_curve is None:
-            point_on_curve = tf.random.uniform(shape=(1,), dtype=inputs.dtype)
-        point_on_curve_weights = self.curve(point_on_curve)
-        outputs = self.curve_model((inputs, point_on_curve_weights))
-        self._compute_l2()
-        return outputs
->>>>>>> 2e50480e
 
     def import_base_buffers(self, base_model: tf.keras.Model) -> None:
         # Not needed for now, only used in test_curve.py
