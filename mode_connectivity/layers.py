--- conflicted
+++ resolved
@@ -87,15 +87,9 @@
         self.add_parameter_weights()
         # Delete old paramters, so they are not registered as
         # trainable variables
-<<<<<<< HEAD
-        for param_name in self.parameters:
-            delattr(self, param_name)
-
-=======
         for param_type in self.parameter_types:
             delattr(self, param_type)
             
->>>>>>> 5b19afa1
     def call(self, inputs: Tuple[tf.Tensor, tf.Tensor], *args, **kwargs):
         """
         Applies the CurveLayer to inputs.
@@ -237,11 +231,6 @@
 
 
 class Conv2DCurve(CurveLayer, tf.keras.layers.Conv2D):
-<<<<<<< HEAD
-    """Implementation of the Conv2D-Layer as CurveLayer."""
-
-=======
->>>>>>> 5b19afa1
     def __init__(
         self,
         filters: int,
@@ -271,11 +260,6 @@
 
 
 class DenseCurve(CurveLayer, tf.keras.layers.Dense):
-<<<<<<< HEAD
-    """Implementation of the Dense-Layer as CurveLayer."""
-
-=======
->>>>>>> 5b19afa1
     def __init__(
         self,
         units: int,
