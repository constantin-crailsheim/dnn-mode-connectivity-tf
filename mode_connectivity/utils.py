--- conflicted
+++ resolved
@@ -108,14 +108,6 @@
             print(f" lr: {lr:.4f}", end=" - ")
 
 
-<<<<<<< HEAD
-def l2_regularizer(weight_decay: float):
-    #Not used?!
-    return lambda model: 0.5 * weight_decay * model.l2
-
-
-=======
->>>>>>> 2efd2bc5
 def adjust_learning_rate(optimizer, lr):
     """
     Adjust the learning rate used in an optimizer.
@@ -129,90 +121,10 @@
     """
     optimizer.lr.assign(lr)
 
-<<<<<<< HEAD
-
-# TODO Not implemented yet.
-=======
 # TODO Still to be implemented:
->>>>>>> 2efd2bc5
 def check_batch_normalization(model):
-    #? Necessary?
     return False
 
-<<<<<<< HEAD
-
-def load_checkpoint(
-    checkpoint_path: str,
-    model: tf.keras.Model,
-    optimizer: tf.keras.optimizers.Optimizer,
-    **kwargs,
-) -> int:
-    """
-    Loads the model and optimizer from a saved checkpoint.
-    The model and optimizer objects get updated with the stored parameters from this checkpoint.
-
-    Also allows for additional parameters to be loaded via kwargs.
-
-    Args:
-        checkpoint_path (str): Path to the checkpoint.
-        model (keras.Model): The model which should be restored.
-        optimizer (keras.optimizers.Optimizer): The optimizer which should be restored.
-
-    Returns:
-        int: The next epoch, from which training should be resumed.
-    """
-    logger.info(f"Restoring train state from {checkpoint_path}")
-    epoch = tf.Variable(0, name="epoch")
-    checkpoint = tf.train.Checkpoint(
-        epoch=epoch, model=model, optimizer=optimizer, **kwargs
-    )
-    try:
-        checkpoint.restore(checkpoint_path)
-    except NotFoundError as e:
-        logger.error(
-            f"Could not restore specified checkpoint from {checkpoint_path}. Error: {e.message}"
-        )
-        logger.info("Starting from epoch 1")
-        return 1
-
-    next_epoch = int(epoch) + 1
-    logger.info(f"Restored checkpoint, resuming from epoch {next_epoch}")
-    return next_epoch
-
-
-def save_checkpoint(
-    directory: str,
-    epoch: int,
-    model: tf.keras.Model,
-    optimizer: tf.keras.optimizers.Optimizer,
-    name: str = "checkpoint",
-    **kwargs,
-) -> None:
-    """
-    Saves the current train state as a checkpoint.
-
-    Also allows for additional parameters to be saved via kwargs.
-
-    Args:
-        directory (str): Directory where the checkpoint should be saved.
-        epoch (int): The current train epoch.
-        model (keras.Model): The trained model.
-        optimizer (keras.optimizers.Optimizer): The optimizer used in training.
-        name (str, optional): Custom name of the checkpoint. Defaults to "checkpoint".
-    """
-    checkpoint = tf.train.Checkpoint(
-        epoch=tf.Variable(epoch, name="epoch"),
-        model=model,
-        optimizer=optimizer,
-        **kwargs,
-    )
-    checkpoint_path = os.path.join(directory, f"{name}-epoch{epoch}")
-    logger.info(f"Saving checkpoint to {checkpoint_path}")
-    checkpoint.save(checkpoint_path)
-
-
-=======
->>>>>>> 2efd2bc5
 def split_list(list_: List[Any], size: int) -> List[List[Any]]:
     """Split a list into equal chunks of specified size.
 
@@ -231,38 +143,13 @@
     """
     return list(list_[i : i + size] for i in range(0, len(list_), size))
 
-<<<<<<< HEAD
-# TODO Still needed?
-def save_model(
-    directory: str,
-    epoch: int,
-    model: tf.keras.Model,
-) -> None:
-    """
-    Save the current model in SavedModel format.
-    Can only be called once the input dimension is specified.
-
-    Args:
-        directory (str): Directory where the checkpoint should be saved.
-        epoch (int): The current train epoch.
-        model (keras.Model): The trained model.
-    """
-    model_path = os.path.join(directory, f"model-epoch{epoch}")
-    logger.info(f"Saving model to {model_path}")
-    # print(model.curve_model.input_spec)
-    # print(model.call.get_concrete_function(inputs=model.curve_model.input_spec))
-    model.save(model_path)
-
-
-=======
->>>>>>> 2efd2bc5
 def save_weights(
     directory: str,
     epoch: int,
     model: keras.Model,
 ):
     """
-    Saves the model's weights/parameters to a specified path in order to bbe restored for curve fitting or evaluation.
+    Saves the model's weights/parameters to a specified path in order to be restored for curve fitting or evaluation.
 
     Args:
         directory (str): Directory to store the weights/parameters.
@@ -295,28 +182,23 @@
     raise KeyError(f"Unkown model {model_name}")
 
 
-<<<<<<< HEAD
-def get_model(architecture, args: Arguments, num_classes: int, input_shape):
+def get_model(architecture, args: Arguments, num_classes: Union[int, None], input_shape):
     """
     Initializes and returns either the Base or Curve version of an architecture.
 
     Args:
         architecture (_type_): Model architecture, e.g. CNN.
         args (Arguments): Parsed arguments.
-        num_classes (int): The amount of classes the net discriminates among.  Specified as "None" in regression tasks.
-        input_shape (_type_): Shape of the input data.
+        num_classes (Union[int, None]): The amount of classes the net discriminates among.  Specified as "None" in regression tasks.
+        input_shape (tf.Tensor): Shape of the input data.
 
     Returns:
         _type_: Initialized model.
     """
     # If no curve is to be fit the base version of the architecture is initialized (e.g CNNBase instead of CNNCurve).
-=======
-def get_model(architecture, args: Arguments, num_classes: Union[int, None], input_shape):
-    # If no curve is to be fit the base version of the architecture is initialised (e.g CNNBase instead of CNNCurve).
     if args.resume_epoch and not args.ckpt:
         raise KeyError("Checkpoint needs to be defined to resume training.")
 
->>>>>>> 2efd2bc5
     if not args.curve:
         logger.info(f"Loading regular model {architecture.__name__}")
         model = architecture.base(
@@ -405,7 +287,6 @@
     model.import_base_parameters(base_model, index)
 
 def get_model_and_loaders(args: Arguments):
-<<<<<<< HEAD
     """
     Returns data loaders and a model based on parser arguments.
 
@@ -415,9 +296,6 @@
     Returns:
         _type_: Tuple of data loaders and model.
     """
-=======
-    
->>>>>>> 2efd2bc5
     loaders, num_classes, _, input_shape = data_loaders(
         dataset=args.dataset,
         path=args.data_path,
